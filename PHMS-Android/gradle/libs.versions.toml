[versions]
agp = "8.8.0"
kotlin = "2.0.0"
coreKtx = "1.15.0"
junit = "4.13.2"
junitVersion = "1.2.1"
espressoCore = "3.6.1"
lifecycleRuntimeKtx = "2.8.7"
activityCompose = "1.10.0"
composeBom = "2024.04.01"
firebaseAuth = "23.2.0"
<<<<<<< HEAD
biometricKtx = "1.1.0"
=======
appcompat = "1.7.0"
>>>>>>> c7fda1b4

[libraries]
androidx-core-ktx = { group = "androidx.core", name = "core-ktx", version.ref = "coreKtx" }
junit = { group = "junit", name = "junit", version.ref = "junit" }
androidx-junit = { group = "androidx.test.ext", name = "junit", version.ref = "junitVersion" }
androidx-espresso-core = { group = "androidx.test.espresso", name = "espresso-core", version.ref = "espressoCore" }
androidx-lifecycle-runtime-ktx = { group = "androidx.lifecycle", name = "lifecycle-runtime-ktx", version.ref = "lifecycleRuntimeKtx" }
androidx-activity-compose = { group = "androidx.activity", name = "activity-compose", version.ref = "activityCompose" }
androidx-compose-bom = { group = "androidx.compose", name = "compose-bom", version.ref = "composeBom" }
androidx-ui = { group = "androidx.compose.ui", name = "ui" }
androidx-ui-graphics = { group = "androidx.compose.ui", name = "ui-graphics" }
androidx-ui-tooling = { group = "androidx.compose.ui", name = "ui-tooling" }
androidx-ui-tooling-preview = { group = "androidx.compose.ui", name = "ui-tooling-preview" }
androidx-ui-test-manifest = { group = "androidx.compose.ui", name = "ui-test-manifest" }
androidx-ui-test-junit4 = { group = "androidx.compose.ui", name = "ui-test-junit4" }
androidx-material3 = { group = "androidx.compose.material3", name = "material3" }
firebase-auth = { group = "com.google.firebase", name = "firebase-auth", version.ref = "firebaseAuth" }
<<<<<<< HEAD
androidx-biometric-ktx = { group = "androidx.biometric", name = "biometric-ktx", version.ref = "biometricKtx" }
=======
androidx-appcompat = { group = "androidx.appcompat", name = "appcompat", version.ref = "appcompat" }
>>>>>>> c7fda1b4

[plugins]
android-application = { id = "com.android.application", version.ref = "agp" }
kotlin-android = { id = "org.jetbrains.kotlin.android", version.ref = "kotlin" }
kotlin-compose = { id = "org.jetbrains.kotlin.plugin.compose", version.ref = "kotlin" }
<|MERGE_RESOLUTION|>--- conflicted
+++ resolved
@@ -9,11 +9,8 @@
 activityCompose = "1.10.0"
 composeBom = "2024.04.01"
 firebaseAuth = "23.2.0"
-<<<<<<< HEAD
 biometricKtx = "1.1.0"
-=======
 appcompat = "1.7.0"
->>>>>>> c7fda1b4
 
 [libraries]
 androidx-core-ktx = { group = "androidx.core", name = "core-ktx", version.ref = "coreKtx" }
@@ -31,11 +28,8 @@
 androidx-ui-test-junit4 = { group = "androidx.compose.ui", name = "ui-test-junit4" }
 androidx-material3 = { group = "androidx.compose.material3", name = "material3" }
 firebase-auth = { group = "com.google.firebase", name = "firebase-auth", version.ref = "firebaseAuth" }
-<<<<<<< HEAD
+androidx-appcompat = { group = "androidx.appcompat", name = "appcompat", version.ref = "appcompat" }
 androidx-biometric-ktx = { group = "androidx.biometric", name = "biometric-ktx", version.ref = "biometricKtx" }
-=======
-androidx-appcompat = { group = "androidx.appcompat", name = "appcompat", version.ref = "appcompat" }
->>>>>>> c7fda1b4
 
 [plugins]
 android-application = { id = "com.android.application", version.ref = "agp" }
