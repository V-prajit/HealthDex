plugins {
    alias(libs.plugins.android.application)
    alias(libs.plugins.kotlin.android)
    alias(libs.plugins.kotlin.compose)
    id("com.google.gms.google-services")
}

android {
    namespace = "com.example.phms"
    compileSdk = 35

    defaultConfig {
        applicationId = "com.example.phms"
        minSdk = 24
        targetSdk = 35
        versionCode = 1
        versionName = "1.0"

        testInstrumentationRunner = "androidx.test.runner.AndroidJUnitRunner"
    }

    buildTypes {
        release {
            isMinifyEnabled = false
            proguardFiles(
                getDefaultProguardFile("proguard-android-optimize.txt"),
                "proguard-rules.pro"
            )
        }
    }
    compileOptions {
        sourceCompatibility = JavaVersion.VERSION_11
        targetCompatibility = JavaVersion.VERSION_11
    }
    kotlinOptions {
        jvmTarget = "11"
    }
    buildFeatures {
        compose = true
    }
}

dependencies {
    implementation(platform("com.google.firebase:firebase-bom:33.9.0"))
    implementation("com.google.firebase:firebase-analytics")
    implementation ("com.google.firebase:firebase-auth-ktx:22.1.1")
    implementation ("com.squareup.retrofit2:retrofit:2.9.0")
    implementation ("com.squareup.retrofit2:converter-gson:2.9.0")
    implementation ("com.google.code.gson:gson:2.8.8")
    implementation("androidx.appcompat:appcompat:1.7.0")
    implementation(libs.androidx.core.ktx)
    implementation(libs.androidx.lifecycle.runtime.ktx)
    implementation(libs.androidx.activity.compose)
    implementation(platform(libs.androidx.compose.bom))
    implementation(libs.androidx.ui)
    implementation(libs.androidx.ui.graphics)
    implementation(libs.androidx.ui.tooling.preview)
    implementation(libs.androidx.material3)
    implementation(libs.firebase.auth)
<<<<<<< HEAD
    implementation ("androidx.biometric:biometric-ktx:1.2.0-alpha05")
=======
    implementation(libs.androidx.appcompat)
>>>>>>> c7fda1b4
    testImplementation(libs.junit)
    androidTestImplementation(libs.androidx.junit)
    androidTestImplementation(libs.androidx.espresso.core)
    androidTestImplementation(platform(libs.androidx.compose.bom))
    androidTestImplementation(libs.androidx.ui.test.junit4)
    debugImplementation(libs.androidx.ui.tooling)
    debugImplementation(libs.androidx.ui.test.manifest)
    implementation("com.google.android.material:material:1.12.0")
}<|MERGE_RESOLUTION|>--- conflicted
+++ resolved
@@ -57,11 +57,8 @@
     implementation(libs.androidx.ui.tooling.preview)
     implementation(libs.androidx.material3)
     implementation(libs.firebase.auth)
-<<<<<<< HEAD
+    implementation(libs.androidx.appcompat)
     implementation ("androidx.biometric:biometric-ktx:1.2.0-alpha05")
-=======
-    implementation(libs.androidx.appcompat)
->>>>>>> c7fda1b4
     testImplementation(libs.junit)
     androidTestImplementation(libs.androidx.junit)
     androidTestImplementation(libs.androidx.espresso.core)
