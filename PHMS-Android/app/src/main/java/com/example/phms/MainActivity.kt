--- conflicted
+++ resolved
@@ -31,67 +31,77 @@
 
 class MainActivity : FragmentActivity() {
     private lateinit var auth: FirebaseAuth
+
     private var localeVersion by mutableIntStateOf(0)
+    private var darkModeEnabled by mutableStateOf(false)
 
     override fun onCreate(savedInstanceState: Bundle?) {
         super.onCreate(savedInstanceState)
         auth = FirebaseAuth.getInstance()
 
-        val prefs = getSharedPreferences("user_prefs", MODE_PRIVATE)
-        val isRecreatingForLocale = prefs.getBoolean("IS_RECREATING_FOR_LOCALE", false)
-
-        if (isRecreatingForLocale){
-            prefs.edit().putBoolean("IS_RECREATING_FOR_LOCALE", false).apply()
-        } else {
-            auth.signOut()
-        }
-        // Keep track of first launch separately from settings changes
+        auth.signOut()
+
         val appPrefs = getSharedPreferences("app_prefs", MODE_PRIVATE)
         if (!appPrefs.contains("has_launched_before")) {
             appPrefs.edit().putBoolean("has_launched_before", true).apply()
-            auth.signOut() // Only sign out on first launch of the app
-        }
-
-        // Don't reset locale on activity recreation
-        // Only set default locale if it hasn't been set before
+        }
+
         val userPrefs = getSharedPreferences("user_prefs", MODE_PRIVATE)
         if (!userPrefs.contains("locale_set")) {
             AppCompatDelegate.setApplicationLocales(LocaleListCompat.getEmptyLocaleList())
             userPrefs.edit().putBoolean("locale_set", true).apply()
         }
 
+        darkModeEnabled = userPrefs.getBoolean("DARK_MODE", false)
+        AppCompatDelegate.setDefaultNightMode(
+            if (darkModeEnabled) AppCompatDelegate.MODE_NIGHT_YES
+            else AppCompatDelegate.MODE_NIGHT_NO
+        )
+
         setContent {
-            val currentLocaleVersion = localeVersion
+            val currentDarkMode = this@MainActivity.darkModeEnabled 
+            val currentLocaleVersion = this@MainActivity.localeVersion 
+
             val context = LocalContext.current
             val prefs = context.getSharedPreferences("user_prefs", MODE_PRIVATE)
-            var darkModeEnabled by remember { mutableStateOf(prefs.getBoolean("DARK_MODE", false)) }
-            PHMSTheme(darkTheme = darkModeEnabled) {
-                var isLoggedIn by remember { mutableStateOf(false) }
-                var userToken by remember { mutableStateOf<String?>(null) }
+
+            PHMSTheme(darkTheme = currentDarkMode) {
+                var isLoggedIn by remember { mutableStateOf(auth.currentUser != null) } 
+                var userToken by remember { mutableStateOf(auth.currentUser?.uid) }
                 var firstName by remember { mutableStateOf<String?>(null) }
                 var showSettings by remember { mutableStateOf(false) }
                 var returnToTab by remember { mutableStateOf<String?>(null) }
 
-                val biometricAuth = BiometricAuth(this@MainActivity) { success, name ->
-                    if (success) {
-                        // +assistant: restore userToken for biometric login so Notes use correct userId
-                        userToken = prefs.getString("LAST_USER_UID", null)
-                        isLoggedIn = true
-                        firstName = name
-                    }
-                }
-
-                LaunchedEffect(Unit) {
-                    // First, check if there's a current Firebase user
+              
+                val biometricAuth = remember {
+                     BiometricAuth(this@MainActivity) { success, name ->
+                        if (success) {                      
+                             val savedUid = prefs.getString("LAST_USER_UID", null)
+                             val savedFirstName = prefs.getString("LAST_USER_FIRSTNAME", null)
+                            userToken = savedUid
+                            isLoggedIn = true
+                            firstName = name ?: savedFirstName
+                        }
+                    }
+                }
+
+
+                LaunchedEffect(auth.currentUser) { 
                     val currentUser = auth.currentUser
                     if (currentUser != null) {
-                        userToken = currentUser.uid
-                        fetchUserData(currentUser.uid) { userData ->
-                            firstName = userData?.firstName
-                            isLoggedIn = true
+                         if (userToken != currentUser.uid || firstName == null) {
+                             Log.d("MainActivity", "LaunchedEffect: User logged in (${currentUser.uid}), fetching data.")
+                             userToken = currentUser.uid
+                             fetchUserData(currentUser.uid) { userData ->
+                                 firstName = userData?.firstName
+                                 isLoggedIn = true
+                             }
                         }
-                    }
-                }
+                    } else {
+                         Log.d("MainActivity", "LaunchedEffect: No user logged in.")
+                    }
+                }
+
 
                 LaunchedEffect(showSettings) {
                     if (!showSettings) {
@@ -101,12 +111,12 @@
 
                 Log.d(
                     "MainActivity",
-                    "Rendering: isLoggedIn=$isLoggedIn, showSettings=$showSettings, returnToTab=$returnToTab"
+                    "Rendering: isLoggedIn=$isLoggedIn, showSettings=$showSettings, returnToTab=$returnToTab, localeVersion=$currentLocaleVersion"
                 )
                 when {
                     showSettings -> {
                         Log.d("MainActivity", "Showing Settings Screen")
-                        SettingScreen(
+                        SettingScreen( 
                             onBackClick = {
                                 Log.d("MainActivity", "Settings Back clicked")
                                 showSettings = false
@@ -119,6 +129,8 @@
                                 firstName = null
                                 showSettings = false
                                 returnToTab = null
+                                // Consider clearing relevant prefs on logout
+                                prefs.edit().remove("LAST_USER_UID").remove("LAST_USER_FIRSTNAME").apply()
                             }
                         )
                     }
@@ -138,7 +150,7 @@
                         )
                     }
 
-                    else -> {
+                    else -> { 
                         Log.d("MainActivity", "Showing Auth Screen")
                         AuthScreen(
                             auth = auth,
@@ -146,11 +158,11 @@
                             onLoginSuccess = { token, name ->
                                 isLoggedIn = true
                                 userToken = token
-                                firstName = name
+                                firstName = name                               
                             },
                             onSettingsClick = {
                                 showSettings = true
-                                returnToTab = null
+                                returnToTab = null 
                             }
                         )
                     }
@@ -159,141 +171,46 @@
         }
     }
 
+    // Function to update theme - MODIFIED
     fun updateTheme(darkMode: Boolean) {
-        // Update theme without recreation
         AppCompatDelegate.setDefaultNightMode(
             if (darkMode) AppCompatDelegate.MODE_NIGHT_YES
             else AppCompatDelegate.MODE_NIGHT_NO
         )
-
-        // Force a recomposition with the new theme
-        setContent {
-            val context = LocalContext.current
-            val prefs = context.getSharedPreferences("user_prefs", MODE_PRIVATE)
-            // Use the passed darkMode parameter directly
-            PHMSTheme(darkTheme = darkMode) {
-                var isLoggedIn by remember { mutableStateOf(false) }
-                var userToken by remember { mutableStateOf<String?>(null) }
-                var firstName by remember { mutableStateOf<String?>(null) }
-                var showSettings by remember { mutableStateOf(true) } // Keep settings screen open
-
-                val biometricAuth = BiometricAuth(this@MainActivity) { success, name ->
-                    if (success) {
-                        // +assistant: restore userToken for biometric login so Notes use correct userId
-                        userToken = prefs.getString("LAST_USER_UID", null)
-                        isLoggedIn = true
-                        firstName = name
-                    }
-                }
-
-                // Restore user state
-                LaunchedEffect(Unit) {
-                    val currentUser = auth.currentUser
-                    if (currentUser != null) {
-                        userToken = currentUser.uid
-                        fetchUserData(currentUser.uid) { userData ->
-                            firstName = userData?.firstName
-                            isLoggedIn = true
-                        }
-                    } else {
-                        val savedUid = prefs.getString("LAST_USER_UID", null)
-                        val biometricEnabled = prefs.getBoolean("LAST_USER_BIOMETRIC", false)
-
-                        if (biometricEnabled && savedUid != null) {
-                            fetchUserData(savedUid) { userData ->
-                                if (userData != null && userData.biometricEnabled) {
-                                    userToken = savedUid
-                                    firstName = userData.firstName
-                                    isLoggedIn = true
-                                }
-                            }
-                        }
-                    }
-                }
-
-                when {
-                    showSettings -> {
-                        SettingScreen(
-                            onBackClick = {
-                                showSettings = false
-                            },
-                            onLogout = {
-                                auth.signOut()
-                                isLoggedIn = false
-                                userToken = null
-                                firstName = null
-                                showSettings = false
-                            }
-                        )
-                    }
-
-                    isLoggedIn -> {
-                        DashboardScreen(
-                            firstName = firstName,
-                            userToken = userToken,
-                            onSettingsClick = {
-                                showSettings = true
-                            }
-                        )
-                    }
-
-                    else -> {
-                        AuthScreen(
-                            auth = auth,
-                            biometricAuth = biometricAuth,
-                            onLoginSuccess = { token, name ->
-                                isLoggedIn = true
-                                userToken = token
-                                firstName = name
-                            },
-                            onSettingsClick = { showSettings = true }
-                        )
-                    }
-                }
-            }
-        }
+        this.darkModeEnabled = darkMode
+
+        val prefs = getSharedPreferences("user_prefs", MODE_PRIVATE)
+        prefs.edit().putBoolean("DARK_MODE", darkMode).apply()
+
     }
 
     fun forceLocaleRecomposition(languageCode: String? = null) {
-<<<<<<< HEAD
-        val prefs = getSharedPreferences("user_prefs", MODE_PRIVATE)
-        val currentUser = auth.currentUser
-        val userUid = currentUser?.uid ?: prefs.getString("LAST_USER_UID", null)
-        val darkModeEnabled = prefs.getBoolean("DARK_MODE", false)
-
-        prefs.edit()
-            .putBoolean("IS_RECREATING_FOR_LOCALE", true)
-            .putString("TEMP_USER_UID", userUid)
-            .apply()
-
-        recreate()
-=======
         localeVersion++
->>>>>>> e9cf208f
     }
 }
+
 
 @Composable1
 fun AuthScreen(
     auth: FirebaseAuth,
-    biometricAuth: BiometricAuth,
+    biometricAuth: BiometricAuth, 
     onLoginSuccess: (String, String?) -> Unit,
     onSettingsClick: () -> Unit
 ) {
     Surface(
         modifier = Modifier.fillMaxSize(),
-        color = MaterialTheme.colorScheme.background
+        color = MaterialTheme.colorScheme.background 
     ){
-        var isRegistering by remember { mutableStateOf(true) }
+        var isRegistering by remember { mutableStateOf(true) } 
         var showForgotPassword by remember { mutableStateOf(false) }
-        var userToken by remember { mutableStateOf<String?>(null) }
+        var userToken by remember { mutableStateOf<String?>(null) } 
         var showUserDetailsScreen by remember { mutableStateOf(false) }
 
         Column(modifier = Modifier
             .fillMaxSize()
             .padding(16.dp)) {
             Row(
-                modifier = Modifier.fillMaxWidth().padding(top = 12.dp),
+                modifier = Modifier.fillMaxWidth().padding(top = 12.dp), 
                 horizontalArrangement = Arrangement.End
             ) {
                 IconButton(onClick = onSettingsClick) {
@@ -305,17 +222,17 @@
                     ForgotPasswordScreen(onBackClick = { showForgotPassword = false })
                 }
                 showUserDetailsScreen -> {
-                    UserDetailsScreen(userToken) { token, firstName ->
-                        onLoginSuccess(token, firstName)
+                     UserDetailsScreen(userToken) { token, firstName ->
+                        onLoginSuccess(token, firstName) 
                     }
                 }
                 isRegistering -> {
                     RegisterScreen(auth, onSwitch = { isRegistering = false }) { token ->
-                        userToken = token
+                        userToken = token 
                         showUserDetailsScreen = true
                     }
                 }
-                else -> {
+                else -> { 
                     LoginScreen(
                         auth = auth,
                         biometricAuth = biometricAuth,
@@ -334,7 +251,7 @@
     val email = remember { mutableStateOf("") }
     val password = remember { mutableStateOf("") }
     val message = remember { mutableStateOf("") }
-    val enableBiometric = remember { mutableStateOf(false) }
+    val enableBiometric = remember { mutableStateOf(false) } 
     val context = LocalContext.current
     Column ( modifier = Modifier
         .fillMaxSize()
@@ -374,7 +291,7 @@
             verticalAlignment = Alignment.CenterVertically
         ) {
             Checkbox(checked = enableBiometric.value, onCheckedChange = { enableBiometric.value = it })
-            Text(stringResource(R.string.enable_biometric))
+            Text(stringResource(R.string.enable_biometric)) // Assuming R.string.enable_biometric
         }
 
         Spacer(modifier = Modifier.height(16.dp))
@@ -384,13 +301,13 @@
                     message.value = "Email and password cannot be empty"
                     return@Button
                 }
+                 message.value = ""
 
                 auth.createUserWithEmailAndPassword(email.value, password.value)
                     .addOnCompleteListener { task ->
                         if (task.isSuccessful) {
                             val firebaseUser = auth.currentUser
                             if (firebaseUser != null) {
-                                // +assistant: persist both the biometric flag AND the new user's UID
                                 val prefs = context.getSharedPreferences("user_prefs", MODE_PRIVATE)
                                 prefs.edit()
                                     .putBoolean("LAST_USER_BIOMETRIC", enableBiometric.value)
@@ -416,6 +333,7 @@
 
         Spacer(modifier = Modifier.height(16.dp))
         TextButton(onClick = onSwitch) {
+            // Assuming R.string.already_have_account
             Text(stringResource( R.string.already_have_account))
         }
     }
@@ -434,8 +352,10 @@
     val password = remember { mutableStateOf("") }
     val message = remember { mutableStateOf("") }
     val firstName = remember { mutableStateOf<String?>(null) }
+    val context = LocalContext.current
     val errorEmptyFieldsText = stringResource(R.string.error_empty_fields)
-    val context = LocalContext.current
+    val loginFailedTemplate = stringResource(R.string.login_failed)
+
 
     Column(
         modifier = Modifier
@@ -473,7 +393,7 @@
         }
 
         Spacer(modifier = Modifier.height(16.dp))
-        val loginFailedTemplate = stringResource(R.string.login_failed)
+
         // Login Button
         Button(
             onClick = {
@@ -481,6 +401,7 @@
                     message.value =  errorEmptyFieldsText
                     return@Button
                 }
+                 message.value = ""
 
                 auth.signInWithEmailAndPassword(email.value, password.value)
                     .addOnCompleteListener { task ->
@@ -488,48 +409,58 @@
                             val firebaseUser = auth.currentUser
                             if (firebaseUser != null) {
                                 Log.d("LoginScreen", "Login successful, fetching user data for ${firebaseUser.uid}")
-                                // Save the last user UID and first name for biometric login.
+
                                 val prefs = context.getSharedPreferences("user_prefs", MODE_PRIVATE)
-                                prefs.edit().putString("LAST_USER_UID", firebaseUser.uid)
-                                    .putString("LAST_USER_FIRSTNAME", firstName.value).apply()
-                                if (biometricEnabledMap[firebaseUser.uid] == true) {
-                                    biometricAuth.authenticate()
-                                } else {
-                                    fetchUserData(firebaseUser.uid) { user ->
-                                        Log.d("LoginScreen", "User data fetched: ${user?.firstName}")
-                                        firstName.value = user?.firstName
-                                        Log.d("LoginScreen", "First name set to: ${firstName.value}")
+                                fetchUserData(firebaseUser.uid) { user ->
+                                    Log.d("LoginScreen", "User data fetched: ${user?.firstName}")
+                                    firstName.value = user?.firstName // Update local state (though might be reset on nav)
+                                    val isBiometricEnabledForUser = user?.biometricEnabled ?: false // Assuming fetchUserData returns this
+
+                                    prefs.edit()
+                                        .putString("LAST_USER_UID", firebaseUser.uid)
+                                        .putString("LAST_USER_FIRSTNAME", firstName.value) 
+                                        .putBoolean("LAST_USER_BIOMETRIC", isBiometricEnabledForUser)
+                                        .apply()
+                                    Log.d("LoginScreen", "Saved UID, Name, Biometric flag after data fetch.")
+                                    if (biometricEnabledMap[firebaseUser.uid] == true) {
+                                         Log.d("LoginScreen", "Biometric enabled in map, authenticating...")
+                                        biometricAuth.authenticate()
+                                    } else {
+                                         Log.d("LoginScreen", "Biometric not enabled in map, calling onLoginSuccess.")
                                         onLoginSuccess(firebaseUser.uid, user?.firstName)
                                     }
                                 }
                             }
                         } else {
-                            message.value = String.format(loginFailedTemplate, task.exception?.message ?: "")
+                             Log.w("LoginScreen", "Login failed", task.exception)
+                            message.value = String.format(loginFailedTemplate, task.exception?.message ?: "Unknown error")
                         }
                     }
             },
-            modifier = Modifier.fillMaxWidth(0.6f)
+            modifier = Modifier.fillMaxWidth(0.6f) 
         ) {
-            Text(stringResource(R.string.login_button))
-        }
-
-        Spacer(modifier = Modifier.height(16.dp))
-        Button(
+            Text(stringResource(R.string.login_button)) 
+        }
+
+        Spacer(modifier = Modifier.height(16.dp))
+        Button( 
             onClick = {
-                biometricAuth.authenticate()
+                biometricAuth.authenticate() 
             },
-            modifier = Modifier.fillMaxWidth(0.6f)
+            modifier = Modifier.fillMaxWidth(0.6f) 
         ) {
+            // Assuming R.string.biometric_authentication
             Text(stringResource(R.string.biometric_authentication))
         }
 
         Spacer(modifier = Modifier.height(16.dp))
         if (message.value.isNotEmpty()) {
-            Text(text = message.value, color = MaterialTheme.colorScheme.primary)
+            Text(text = message.value, color = MaterialTheme.colorScheme.primary) // Or error color
         }
 
         Spacer(modifier = Modifier.height(16.dp))
         TextButton(onClick = onSwitch) {
+            // Assuming R.string.dont_have_account
             Text(stringResource(R.string.dont_have_account))
         }
     }
