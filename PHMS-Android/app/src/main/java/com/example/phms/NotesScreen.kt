--- conflicted
+++ resolved
@@ -572,13 +572,6 @@
 
     val tagOptions = listOf("diet", "medication", "health", "misc")
     var expandedTagMenu by remember { mutableStateOf(false) }
-<<<<<<< HEAD
-
-    // List to store image URIs
-    var imageUris by remember { mutableStateOf<List<String>>(emptyList()) }
-
-    val context = LocalContext.current
-=======
     var showImageSourceDialog by remember { mutableStateOf(false) }
     var showDuplicateDialog  by remember { mutableStateOf(false) }
     val duplicateMsg = stringResource(R.string.duplicate_note_title)
@@ -588,20 +581,12 @@
     // ─── helpers ────────────────────────────────────────────────────────
     val context = LocalContext.current
     val snackbarHostState = remember { SnackbarHostState() }
->>>>>>> dc591e27
 
     val imagePickerLauncher = rememberLauncherForActivityResult(
         ActivityResultContracts.GetContent()
     ) { uri ->
-<<<<<<< HEAD
-        if (uri != null) {
-            // Add the image URI to our separate list instead of the fileBody
-            imageUris = imageUris + uri.toString()
-            // Update the note content with the new structure
-=======
         uri?.let {
             imageUris += it.toString()
->>>>>>> dc591e27
             updateNoteContent(originalId, fileName, fileBody, fileTag, imageUris, onContentChange)
         }
     }
@@ -615,17 +600,10 @@
     LaunchedEffect(noteContent) {
         val parts = parseNoteContent(noteContent)
         originalId = parts.id
-<<<<<<< HEAD
-        fileName = parts.title
-        fileBody = parts.body
-        fileTag = parts.tag
-        imageUris = parts.imageUris
-=======
         fileName   = parts.title
         fileBody   = parts.body
         fileTag    = parts.tag
         imageUris  = parts.imageUris
->>>>>>> dc591e27
     }
 
     Scaffold(
@@ -655,12 +633,6 @@
                 .verticalScroll(rememberScrollState()),
             verticalArrangement = Arrangement.spacedBy(16.dp)
         ) {
-<<<<<<< HEAD
-            Text("Note Details", style = MaterialTheme.typography.titleMedium)
-
-            // Main note content card
-=======
->>>>>>> dc591e27
             Card(
                 modifier = Modifier.fillMaxWidth(),
                 colors = CardDefaults.cardColors(containerColor = MaterialTheme.colorScheme.surfaceVariant),
@@ -731,31 +703,15 @@
                 }
             }
 
-<<<<<<< HEAD
-            // Image section
-=======
->>>>>>> dc591e27
             if (imageUris.isNotEmpty()) {
                 Card(
                     modifier = Modifier.fillMaxWidth(),
                     colors = CardDefaults.cardColors(containerColor = MaterialTheme.colorScheme.surfaceVariant),
-<<<<<<< HEAD
-                    shape = RoundedCornerShape(12.dp),
-                    elevation = CardDefaults.cardElevation(4.dp)
-                ) {
-                    Column(Modifier.padding(16.dp)) {
-                        Text(
-                            "Images",
-                            style = MaterialTheme.typography.titleMedium,
-                            modifier = Modifier.padding(bottom = 8.dp)
-                        )
-=======
                     shape  = RoundedCornerShape(12.dp),
                     elevation = CardDefaults.cardElevation(4.dp)
                 ) {
                     Column(Modifier.padding(16.dp)) {
                         Text("Images", style = MaterialTheme.typography.titleMedium)
->>>>>>> dc591e27
 
                         LazyRow(
                             horizontalArrangement = Arrangement.spacedBy(8.dp),
@@ -776,11 +732,7 @@
                 }
             }
 
-<<<<<<< HEAD
-            // Image add button
-=======
             // insert image button
->>>>>>> dc591e27
             Button(
                 onClick = { showImageSourceDialog = true },
                 modifier = Modifier.align(Alignment.End)
@@ -801,14 +753,10 @@
                 Button(
                     onClick = {
                         val noteToSave = formatNoteForSaving(originalId, fileName, fileBody, fileTag, imageUris)
-<<<<<<< HEAD
-                        if (fileName.isNotBlank() && existingNoteNames.filter { it != originalFileName }.any { it.equals(fileName, ignoreCase = true) }) {
-=======
                         if (fileName.isNotBlank() &&
                             existingNoteNames.filter { it != originalFileName }
                                 .any { it.equals(fileName, true) }
                         ) {
->>>>>>> dc591e27
                             showDuplicateDialog = true
                         } else {
                             onSave(noteToSave)
@@ -825,14 +773,10 @@
                 Button(
                     onClick = {
                         val noteToSave = formatNoteForSaving(null, fileName, fileBody, fileTag, imageUris)
-<<<<<<< HEAD
-                        if (fileName.isNotBlank() && existingNoteNames.filter { it != originalFileName }.any { it.equals(fileName, ignoreCase = true) }) {
-=======
                         if (fileName.isNotBlank() &&
                             existingNoteNames.filter { it != originalFileName }
                                 .any { it.equals(fileName, true) }
                         ) {
->>>>>>> dc591e27
                             showDuplicateDialog = true
                         } else {
                             onSaveAs(noteToSave)
@@ -875,143 +819,4 @@
             )
         }
     }
-}
-
-@Composable
-fun ImageThumbnail(
-    uri: String,
-    onDelete: () -> Unit,
-    onClick: () -> Unit = {}
-) {
-    Box(
-        modifier = Modifier
-            .size(120.dp)
-            .clip(RoundedCornerShape(8.dp))
-            .border(1.dp, MaterialTheme.colorScheme.outline, RoundedCornerShape(8.dp))
-            .clickable { onClick() }
-    ) {
-        Image(
-            painter = rememberAsyncImagePainter(uri),
-            contentDescription = "Image",
-            modifier = Modifier.fillMaxSize(),
-            contentScale = ContentScale.Crop
-        )
-
-        // Delete button overlay
-        IconButton(
-            onClick = onDelete,
-            modifier = Modifier
-                .align(Alignment.TopEnd)
-                .size(32.dp)
-                .padding(4.dp)
-                .background(MaterialTheme.colorScheme.surfaceVariant.copy(alpha = 0.7f), RoundedCornerShape(16.dp))
-        ) {
-            Icon(
-                Icons.Default.Close,
-                contentDescription = "Delete",
-                tint = MaterialTheme.colorScheme.onSurfaceVariant,
-                modifier = Modifier.size(16.dp)
-            )
-        }
-    }
-}
-
-data class NoteContent(
-    val id: Int?,
-    val title: String,
-    val body: String,
-    val tag: String,
-    val imageUris: List<String>
-)
-
-// Parse the note content string into components
-fun parseNoteContent(content: String): NoteContent {
-    var id: Int? = null
-    var title = ""
-    var body = ""
-    var tag = ""
-    val imageUris = mutableListOf<String>()
-
-    // Split into lines
-    val lines = content.split("\n")
-
-    // Process the first line (title/id)
-    if (lines.isNotEmpty()) {
-        val firstLine = lines[0]
-        if (firstLine.contains("|")) {
-            val parts = firstLine.split("|")
-            id = parts[0].toIntOrNull()
-            title = parts.getOrElse(1) { "" }
-        } else {
-            title = firstLine
-        }
-    }
-
-    // Process the remaining lines
-    if (lines.size > 1) {
-        val remainingLines = lines.drop(1)
-
-        // Extract images and build the actual body
-        val bodyLines = mutableListOf<String>()
-
-        for (line in remainingLines) {
-            // If it's an image marker, extract it
-            if (line.startsWith("[Image: ") && line.endsWith("]")) {
-                val imageUri = line.substring(8, line.length - 1)
-                imageUris.add(imageUri)
-            }
-            // If it's a tag marker
-            else if (line.matches(Regex("^(diet|medication|health|misc)$"))) {
-                tag = line
-            }
-            // Otherwise it's part of the body
-            else {
-                bodyLines.add(line)
-            }
-        }
-
-        body = bodyLines.joinToString("\n")
-    }
-
-    return NoteContent(id, title, body, tag, imageUris)
-}
-
-// Format the note components back into a string for saving
-fun formatNoteForSaving(id: Int?, title: String, body: String, tag: String, imageUris: List<String>): String {
-    val sb = StringBuilder()
-
-    // Add title with optional ID
-    if (id != null) {
-        sb.append("$id|$title\n")
-    } else {
-        sb.append("$title\n")
-    }
-
-    // Add body
-    sb.append(body)
-
-    // Add image markers
-    for (uri in imageUris) {
-        sb.append("\n[Image: $uri]")
-    }
-
-    // Add tag at the end
-    if (tag.isNotEmpty()) {
-        sb.append("\n$tag")
-    }
-
-    return sb.toString()
-}
-
-// Helper function to update note content
-fun updateNoteContent(
-    id: Int?,
-    title: String,
-    body: String,
-    tag: String,
-    imageUris: List<String>,
-    onContentChange: (String) -> Unit
-) {
-    val content = formatNoteForSaving(id, title, body, tag, imageUris)
-    onContentChange(content)
 }