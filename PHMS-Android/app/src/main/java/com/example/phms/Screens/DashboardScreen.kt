package com.example.phms.Screens

import androidx.compose.foundation.layout.Box
import androidx.compose.foundation.layout.padding
import androidx.compose.material.icons.Icons
import androidx.compose.material.icons.filled.Chat
import androidx.compose.material.icons.filled.EventNote
import androidx.compose.material.icons.filled.Favorite
import androidx.compose.material.icons.filled.Home
import androidx.compose.material.icons.filled.MedicalServices
import androidx.compose.material.icons.filled.Note
import androidx.compose.material.icons.filled.Restaurant
import androidx.compose.material3.ExperimentalMaterial3Api
import androidx.compose.material3.Icon
import androidx.compose.material3.MaterialTheme
import androidx.compose.material3.NavigationBar
import androidx.compose.material3.NavigationBarItem
import androidx.compose.material3.Scaffold
import androidx.compose.material3.Text
import androidx.compose.runtime.Composable
import androidx.compose.runtime.getValue
import androidx.compose.runtime.mutableStateOf
import androidx.compose.runtime.remember
import androidx.compose.runtime.setValue
import androidx.compose.ui.Modifier
import androidx.compose.ui.res.stringResource
import androidx.compose.ui.text.style.TextOverflow
import com.example.phms.R


@OptIn(ExperimentalMaterial3Api::class)
@Composable
fun DashboardScreen(
    firstName: String? = null,
    userToken: String? = null,
    initialSelectedTab: String = "home",
    onSettingsClick: (originTab: String?) -> Unit = {}
) {
    var selectedTab by remember { mutableStateOf(initialSelectedTab) }
    var newNoteRequested by remember { mutableStateOf(false) }
    var showSearchScreen by remember { mutableStateOf(false) }

    Scaffold(
        bottomBar = {
            NavigationBar(
                containerColor = MaterialTheme.colorScheme.primaryContainer,
                contentColor = MaterialTheme.colorScheme.onPrimaryContainer
            ) {
                NavigationBarItem(
                    selected = selectedTab == "home",
<<<<<<< HEAD
                    onClick = {
                        selectedTab = "home"
                    },
                    icon = { Icon(Icons.Default.Home, contentDescription = stringResource(R.string.home)) },
                    label = { Text(stringResource(R.string.home)) }
                )
                NavigationBarItem(
                    selected = selectedTab == "notes",
                    onClick  = {
                        selectedTab = "notes"
                        newNoteRequested = false
                    },
                    icon = { Icon(Icons.Default.Note, contentDescription = stringResource(R.string.notes)) },
                    label = { Text(stringResource(R.string.notes)) }
                )
                NavigationBarItem(
                    selected = selectedTab == "chat",
                    onClick  = { selectedTab = "chat" },
                    icon     = { Icon(Icons.Default.Chat, contentDescription = stringResource(R.string.chatbot)) },
                    label    = { Text(stringResource(R.string.chatbot)) }
                )
                NavigationBarItem(
                    selected = selectedTab == "vitals",
                    onClick  = { selectedTab = "vitals" },
                    icon     = { Icon(Icons.Default.Favorite, contentDescription = stringResource(R.string.vitals)) },
                    label    = { Text(stringResource(R.string.vitals)) }
                )
=======
                    onClick = { selectedTab = "home"; showSearchScreen = false }, // Ensuring search closes
                    icon = { Icon(Icons.Default.Home, contentDescription = "Home") },
                    label = {
                        Text(
                            stringResource(R.string.home),
                            style = MaterialTheme.typography.labelSmall, // Using small label style
                            maxLines = 1,
                            overflow = TextOverflow.Ellipsis // Add ellipsis if it still overflows
                        )
                    }
                )
                NavigationBarItem(
                    selected = selectedTab == "appointments",
                    onClick = { selectedTab = "appointments" },
                    icon = { Icon(Icons.Default.EventNote, contentDescription = "Appointments") },
                    label = {
                        Text(
                            stringResource(R.string.appointments),
                            style = MaterialTheme.typography.labelSmall, // Using small label style
                            maxLines = 1,
                            overflow = TextOverflow.Ellipsis
                        )
                    }
                )
                NavigationBarItem(
                    selected = selectedTab == "notes",
                    onClick = { selectedTab = "notes"; newNoteRequested = false },
                    icon = { Icon(Icons.Default.Note, contentDescription = "Notes") },
                    label = {
                        Text(
                            stringResource(R.string.notes),
                            style = MaterialTheme.typography.labelSmall,
                            maxLines = 1,
                            overflow = TextOverflow.Ellipsis
                        )
                    }
                )
                NavigationBarItem(
                    selected = selectedTab == "chat",
                    onClick = { selectedTab = "chat" },
                    icon = { Icon(Icons.Default.Chat, contentDescription = "Chat") },
                    label = {
                        Text(
                            stringResource(R.string.chat),
                            style = MaterialTheme.typography.labelSmall,
                            maxLines = 1,
                            overflow = TextOverflow.Ellipsis
                        )
                    }
                )
                NavigationBarItem(
                    selected = selectedTab == "vitals",
                    onClick = { selectedTab = "vitals" },
                    icon = { Icon(Icons.Default.Favorite, contentDescription = "Vitals") },
                    label = {
                        Text(
                            stringResource(R.string.vitals),
                            style = MaterialTheme.typography.labelSmall,
                            maxLines = 1,
                            overflow = TextOverflow.Ellipsis
                        )
                    }
                )
                NavigationBarItem(
                    selected = selectedTab == "medications",
                    onClick = { selectedTab = "medications" },
                    icon = { Icon(Icons.Default.MedicalServices, contentDescription = "Meds") },
                    label = {
                        Text(
                            "Meds", // keeping short label
                            style = MaterialTheme.typography.labelSmall,
                            maxLines = 1,
                            overflow = TextOverflow.Ellipsis
                        )
                    }
                )
                NavigationBarItem(
                    selected = selectedTab == "diet",
                    onClick = { selectedTab = "diet" },
                    icon = { Icon(Icons.Default.Restaurant, contentDescription = "Diet") },
                    label = {
                        Text(
                            "Diet",
                            style = MaterialTheme.typography.labelSmall,
                            maxLines = 1,
                            overflow = TextOverflow.Ellipsis
                        )
                    }
                )
>>>>>>> edeeb97b
            }
        }
    ) { innerPadding ->
        when (selectedTab) {
            "home" -> {
                if (showSearchScreen) {
                    SearchScreen(
                        userToken   = userToken,
                        onClose     = { showSearchScreen = false },
                        onBackClick = { showSearchScreen = false },
                        onNavigateToNotes = { selectedTab = "notes"; newNoteRequested = false; showSearchScreen = false },
                        onNavigateToVitals = { selectedTab = "vitals"; showSearchScreen = false },
                        onNavigateToAppointments = { selectedTab = "appointments"; showSearchScreen = false },
                        onNavigateToMedications = { selectedTab = "medications"; showSearchScreen = false },
                        onNavigateToDiet = { selectedTab = "diet"; showSearchScreen = false }
                    )
                } else {
                    HomeScreen(
                        firstName          = firstName,
<<<<<<< HEAD
                        onSettingsClick    = {
                            Log.d("DashboardScreen", "HomeScreen settings clicked")
                            onSettingsClick("home")
                        },
                        onNavigateToNotes  = {
                            selectedTab = "notes"
                            newNoteRequested = true
                        },
                        onNavigateToVitals = {
                            selectedTab = "vitals"
                        },
                        onNavigateToAppointments = {
                            selectedTab = "appointments"
                        },
=======
                        onSettingsClick    = { onSettingsClick("home") },
                        onNavigateToNotes  = { selectedTab = "notes"; newNoteRequested = true },
                        onNavigateToVitals = { selectedTab = "vitals" },
                        onNavigateToAppointments = { selectedTab = "appointments" },
>>>>>>> edeeb97b
                        onNavigateToMedications = { selectedTab = "medications" },
                        onNavigateToSearch = { showSearchScreen = true },
                        onNavigateToChatbot = { selectedTab = "chat" },
                        onNavigateToDiet = { selectedTab = "diet" },
                        onNavigateToDoctors = { selectedTab = "doctors" }
                    )
                }
            }
            "appointments" -> {
<<<<<<< HEAD
                AppointmentsScreen(
                    userId = userToken,
                    onBackClick = { selectedTab = "home" },
                    onViewDoctors = { selectedTab = "doctors" },
                    onSettingsClick = { onSettingsClick("appointments") }
                )
=======
                var showDoctorsScreen by remember { mutableStateOf(false) }
                if (showDoctorsScreen) {
                    DoctorsScreen(
                        userId = userToken,
                        onBackClick = { showDoctorsScreen = false }
                    )
                } else {
                    AppointmentsScreen(
                        userId = userToken,
                        onBackClick = { selectedTab = "home" },
                        onViewDoctors = { showDoctorsScreen = true },
                        onSettingsClick = { onSettingsClick("appointments") }
                    )
                }
>>>>>>> edeeb97b
            }
            "notes" -> {
                NotesScreen(
                    userToken        = userToken,
                    modifier        = Modifier.padding(innerPadding),
                    onSettingsClick  = { onSettingsClick("notes") },
                    onBackClick = { selectedTab = "home" },
                    newNoteRequested = newNoteRequested
                )
            }
            "chat" -> {
                ChatScreen(
                    onBackClick = { selectedTab = "home" },
                    onSettingsClick = { onSettingsClick("chat") }
                )
            }
            "vitals" -> VitalSignsScreen(
                userId      = userToken,
                onBackClick = { selectedTab = "home" },
                onSettingsClick = { onSettingsClick("vitals") }
            )
            "medications" -> {
                PokemonMedicationsScreen(
                    userToken = userToken,
                    modifier = Modifier.padding(innerPadding),
                    onBack = { selectedTab = "home" },
                    onSettingsClick = { onSettingsClick("medications") } // Pass onSettingsClick
                )
            }
            "diet" -> DietScreen(
                userId = userToken,
                onBackClick = { selectedTab = "home" },
                onSettingsClick = { onSettingsClick("diet") }
            )
            "doctors" -> {
                 DoctorsScreen(
                    userId = userToken,
                    onBackClick = { selectedTab = "home" }
                 )
            }
        }
    }
}


@Composable
fun NotesScreen(
    userToken: String?,
    modifier: Modifier = Modifier,
    onSettingsClick: () -> Unit = {},
    onBackClick: () -> Unit = {},
    newNoteRequested: Boolean = false
) {
    Box(modifier = modifier){
        NotesFullApp(
            userToken        = userToken,
            onSettingsClick  = onSettingsClick,
            onBackClick = onBackClick,
            newNoteRequested = newNoteRequested
        )
    }
}<|MERGE_RESOLUTION|>--- conflicted
+++ resolved
@@ -48,35 +48,6 @@
             ) {
                 NavigationBarItem(
                     selected = selectedTab == "home",
-<<<<<<< HEAD
-                    onClick = {
-                        selectedTab = "home"
-                    },
-                    icon = { Icon(Icons.Default.Home, contentDescription = stringResource(R.string.home)) },
-                    label = { Text(stringResource(R.string.home)) }
-                )
-                NavigationBarItem(
-                    selected = selectedTab == "notes",
-                    onClick  = {
-                        selectedTab = "notes"
-                        newNoteRequested = false
-                    },
-                    icon = { Icon(Icons.Default.Note, contentDescription = stringResource(R.string.notes)) },
-                    label = { Text(stringResource(R.string.notes)) }
-                )
-                NavigationBarItem(
-                    selected = selectedTab == "chat",
-                    onClick  = { selectedTab = "chat" },
-                    icon     = { Icon(Icons.Default.Chat, contentDescription = stringResource(R.string.chatbot)) },
-                    label    = { Text(stringResource(R.string.chatbot)) }
-                )
-                NavigationBarItem(
-                    selected = selectedTab == "vitals",
-                    onClick  = { selectedTab = "vitals" },
-                    icon     = { Icon(Icons.Default.Favorite, contentDescription = stringResource(R.string.vitals)) },
-                    label    = { Text(stringResource(R.string.vitals)) }
-                )
-=======
                     onClick = { selectedTab = "home"; showSearchScreen = false }, // Ensuring search closes
                     icon = { Icon(Icons.Default.Home, contentDescription = "Home") },
                     label = {
@@ -166,7 +137,6 @@
                         )
                     }
                 )
->>>>>>> edeeb97b
             }
         }
     ) { innerPadding ->
@@ -186,27 +156,10 @@
                 } else {
                     HomeScreen(
                         firstName          = firstName,
-<<<<<<< HEAD
-                        onSettingsClick    = {
-                            Log.d("DashboardScreen", "HomeScreen settings clicked")
-                            onSettingsClick("home")
-                        },
-                        onNavigateToNotes  = {
-                            selectedTab = "notes"
-                            newNoteRequested = true
-                        },
-                        onNavigateToVitals = {
-                            selectedTab = "vitals"
-                        },
-                        onNavigateToAppointments = {
-                            selectedTab = "appointments"
-                        },
-=======
                         onSettingsClick    = { onSettingsClick("home") },
                         onNavigateToNotes  = { selectedTab = "notes"; newNoteRequested = true },
                         onNavigateToVitals = { selectedTab = "vitals" },
                         onNavigateToAppointments = { selectedTab = "appointments" },
->>>>>>> edeeb97b
                         onNavigateToMedications = { selectedTab = "medications" },
                         onNavigateToSearch = { showSearchScreen = true },
                         onNavigateToChatbot = { selectedTab = "chat" },
@@ -216,14 +169,6 @@
                 }
             }
             "appointments" -> {
-<<<<<<< HEAD
-                AppointmentsScreen(
-                    userId = userToken,
-                    onBackClick = { selectedTab = "home" },
-                    onViewDoctors = { selectedTab = "doctors" },
-                    onSettingsClick = { onSettingsClick("appointments") }
-                )
-=======
                 var showDoctorsScreen by remember { mutableStateOf(false) }
                 if (showDoctorsScreen) {
                     DoctorsScreen(
@@ -238,7 +183,6 @@
                         onSettingsClick = { onSettingsClick("appointments") }
                     )
                 }
->>>>>>> edeeb97b
             }
             "notes" -> {
                 NotesScreen(
@@ -292,6 +236,7 @@
     onBackClick: () -> Unit = {},
     newNoteRequested: Boolean = false
 ) {
+
     Box(modifier = modifier){
         NotesFullApp(
             userToken        = userToken,
