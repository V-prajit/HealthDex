package com.example.phms

import android.util.Log
import androidx.compose.foundation.layout.fillMaxSize
import androidx.compose.foundation.layout.padding
import androidx.compose.material.icons.Icons
import androidx.compose.material.icons.filled.*
import androidx.compose.material3.*
import androidx.compose.runtime.*
import androidx.compose.ui.Modifier
import androidx.compose.ui.res.stringResource
import androidx.compose.ui.unit.dp
<<<<<<< HEAD
import com.example.phms.VitalSignsScreen
import com.example.phms.SearchScreen
=======
>>>>>>> 9a3575ae

@Composable
fun DashboardScreen(
    firstName: String? = null,
    userToken: String? = null,
    onSettingsClick: () -> Unit = {}
) {
    var selectedTab by remember { mutableStateOf("home") }
    // New flag: when true, NotesScreen will open in "edit" (new note) mode
    var newNoteRequested by remember { mutableStateOf(false) }
    var showSearchScreen by remember { mutableStateOf(false) }  // +assistant: added search screen state

    Scaffold(
        bottomBar = {
            NavigationBar {
                NavigationBarItem(
                    selected = selectedTab == "home",
                    onClick = {
                        selectedTab = "home"
                    },
                    icon = { Icon(Icons.Default.Home, contentDescription = "Home") },
                    label = { Text(stringResource(R.string.home)) }
                )
                NavigationBarItem(
                    selected = selectedTab == "appointments",
                    onClick = { selectedTab = "appointments" },
                    icon = { Icon(Icons.Default.EventNote, contentDescription = "Appointments") },
                    label = { Text(stringResource(R.string.appointments)) }
                )
                NavigationBarItem(
                    selected = selectedTab == "notes",
                    onClick = {
                        selectedTab = "notes"
                        newNoteRequested = false
                    },
                    icon = { Icon(Icons.Default.Note, contentDescription = "Notes") },
                    label = { Text(stringResource(R.string.notes)) }
                )
                NavigationBarItem(
                    selected = selectedTab == "chat",
                    onClick = { selectedTab = "chat" },
                    icon = { Icon(Icons.Default.Chat, contentDescription = "Chat") },
                    label = { Text(stringResource(R.string.chat)) }
                )
                NavigationBarItem(
                    selected = selectedTab == "vitals",
                    onClick  = { selectedTab = "vitals" },
                    icon     = { Icon(Icons.Default.Favorite, contentDescription = "Vitals") },
                    label    = { Text(stringResource(R.string.vitals)) }
                )
            }
        }
    ) { innerPadding ->
        when (selectedTab) {
            "home" -> {
                Log.d("DashboardScreen", "Showing HomeScreen")
<<<<<<< HEAD
                if (showSearchScreen) {
                    SearchScreen(
                        userToken   = userToken,
                        onClose     = { showSearchScreen = false },
                        onBackClick = { showSearchScreen = false }
                    )
                } else {
                    HomeScreen(
                        firstName          = firstName,
                        onSettingsClick    = {
                            Log.d("DashboardScreen", "HomeScreen settings clicked")
                            onSettingsClick()
                        },
                        // when Add Note is tapped on Home, go to Notes *and* open editor
                        onNavigateToNotes  = {
                            selectedTab = "notes"
                            newNoteRequested = true
                        },
                        onNavigateToVitals = {
                            selectedTab = "vitals"
                        },
                        onNavigateToSearch = { showSearchScreen = true }
                    )
                }
=======
                HomeScreen(
                    firstName = firstName,
                    onSettingsClick = {
                        Log.d("DashboardScreen", "HomeScreen settings clicked")
                        onSettingsClick()
                    },
                    // when Add Note is tapped on Home, go to Notes *and* open editor
                    onNavigateToNotes = {
                        selectedTab = "notes"
                        newNoteRequested = true
                    },
                    onNavigateToVitals = {
                        selectedTab = "vitals"
                    },
                    // Add navigation to appointments
                    onNavigateToAppointments = {
                        selectedTab = "appointments"
                    }
                )
>>>>>>> 9a3575ae
            }

            "appointments" -> {
                var showDoctorsScreen by remember { mutableStateOf(false) }

                if (showDoctorsScreen) {
                    DoctorsScreen(
                        userId = userToken,
                        onBackClick = { showDoctorsScreen = false }
                    )
                } else {
                    AppointmentsScreen(
                        userId = userToken,
                        onBackClick = { selectedTab = "home" },
                        onViewDoctors = { showDoctorsScreen = true }
                    )
                }
            }

            "notes" -> {
                Log.d("DashboardScreen", "Showing NotesScreen")
                NotesScreen(
                    userToken       = userToken,
                    modifier        = Modifier.padding(innerPadding),
                    onSettingsClick = {
                        Log.d("DashboardScreen", "NotesScreen settings clicked")
                        onSettingsClick()
                    },
                    newNoteRequested= newNoteRequested
                )
            }

            "chat" -> {
                Log.d("DashboardScreen", "Showing ChatScreen")
                ChatScreen(
                    onBackClick = {
                        Log.d("DashboardScreen", "Chat back clicked")
                        selectedTab = "home"
                    }
                )
            }

            "vitals" -> VitalSignsScreen(
                userId      = userToken,
                onBackClick = { selectedTab = "home" }
            )
        }
    }
}

@Composable
fun NotesScreen(
    userToken: String? = null,
    modifier: Modifier = Modifier,
    onSettingsClick: () -> Unit = {},
    newNoteRequested: Boolean = false
) {
    NotesFullApp(
        userToken        = userToken,
        onSettingsClick  = onSettingsClick,
        newNoteRequested = newNoteRequested
    )
}<|MERGE_RESOLUTION|>--- conflicted
+++ resolved
@@ -10,11 +10,8 @@
 import androidx.compose.ui.Modifier
 import androidx.compose.ui.res.stringResource
 import androidx.compose.ui.unit.dp
-<<<<<<< HEAD
 import com.example.phms.VitalSignsScreen
 import com.example.phms.SearchScreen
-=======
->>>>>>> 9a3575ae
 
 @Composable
 fun DashboardScreen(
@@ -71,7 +68,6 @@
         when (selectedTab) {
             "home" -> {
                 Log.d("DashboardScreen", "Showing HomeScreen")
-<<<<<<< HEAD
                 if (showSearchScreen) {
                     SearchScreen(
                         userToken   = userToken,
@@ -93,30 +89,12 @@
                         onNavigateToVitals = {
                             selectedTab = "vitals"
                         },
+                        onNavigateToAppointments = {
+                          selectedTab = "appointments"
+                        },
                         onNavigateToSearch = { showSearchScreen = true }
                     )
                 }
-=======
-                HomeScreen(
-                    firstName = firstName,
-                    onSettingsClick = {
-                        Log.d("DashboardScreen", "HomeScreen settings clicked")
-                        onSettingsClick()
-                    },
-                    // when Add Note is tapped on Home, go to Notes *and* open editor
-                    onNavigateToNotes = {
-                        selectedTab = "notes"
-                        newNoteRequested = true
-                    },
-                    onNavigateToVitals = {
-                        selectedTab = "vitals"
-                    },
-                    // Add navigation to appointments
-                    onNavigateToAppointments = {
-                        selectedTab = "appointments"
-                    }
-                )
->>>>>>> 9a3575ae
             }
 
             "appointments" -> {
