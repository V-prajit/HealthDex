package com.example.phms

import android.util.Log
import android.content.Context
import androidx.compose.foundation.background
import androidx.compose.foundation.Image
import androidx.compose.foundation.clickable
import androidx.compose.foundation.layout.*
import androidx.compose.foundation.lazy.LazyColumn
import androidx.compose.foundation.lazy.items
import androidx.compose.foundation.shape.RoundedCornerShape
import androidx.compose.material.icons.Icons
import androidx.compose.material.icons.filled.*
import androidx.compose.material3.AssistChip
import androidx.compose.material3.Card
import androidx.compose.material3.CardDefaults
import androidx.compose.material3.Icon
import androidx.compose.material3.IconButton
import androidx.compose.material3.MaterialTheme
import androidx.compose.material3.OutlinedTextField
import androidx.compose.material3.Text
import androidx.compose.runtime.*
import androidx.compose.ui.Alignment
import androidx.compose.ui.Modifier
import androidx.compose.ui.draw.clip
import androidx.compose.ui.layout.ContentScale
import androidx.compose.ui.platform.LocalContext
import androidx.compose.ui.res.stringResource
import androidx.compose.ui.unit.dp
import androidx.compose.ui.graphics.Brush
import androidx.compose.ui.graphics.Color
import coil.compose.rememberAsyncImagePainter
import com.example.phms.Appointment
import com.example.phms.AppointmentRepository
import com.example.phms.formatDate
import kotlinx.coroutines.launch
import java.util.Calendar

@Composable
fun HomeScreen(
    firstName: String?,
    onSettingsClick: () -> Unit,
<<<<<<< HEAD
    onNavigateToChat: () -> Unit,
    onNavigateToNotes: () -> Unit,
    onNavigateToMedications: () -> Unit
=======
    onNavigateToVitals: () -> Unit,
    onNavigateToNotes: () -> Unit,
    onNavigateToSearch: () -> Unit,
    onNavigateToAppointments: () -> Unit
>>>>>>> 613e421b
) {

    val context = LocalContext.current

    // for upcoming appointments
    var upcomingAppointments by remember { mutableStateOf<List<Appointment>>(emptyList()) }

    LaunchedEffect(Unit) {
        val prefs = context.getSharedPreferences("user_prefs", Context.MODE_PRIVATE)
        prefs.getString("LAST_USER_UID", null)?.let { uid ->
            if (uid.isNotEmpty()) {
                launch {
                    upcomingAppointments = AppointmentRepository.getUpcomingAppointments(uid)
                }
            }
        }
    }
    //greeting pane (it uses time to change message acc)
    val hour = Calendar.getInstance().get(Calendar.HOUR_OF_DAY)
    val greetingText = when (hour) {
        in 6..11  -> stringResource(R.string.good_morning)
        in 12..16 -> stringResource(R.string.good_afternoon)
        else      -> stringResource(R.string.good_evening)
    } + (firstName?.let { ", $it" } ?: "")
    //greeting pane background photo- again, changes acc to the time
    val imageUrl = when (hour) {
        in 6..11  -> "https://images.unsplash.com/photo-1470252649378-9c29740c9fa8?ixlib=rb-4.0.3&auto=format&fit=crop&w=800&q=80"
        in 12..16 -> "https://images.unsplash.com/photo-1506744038136-46273834b3fb?ixlib=rb-4.0.3&auto=format&fit=crop&w=800&q=80"
        in 17..19 -> "https://images.unsplash.com/photo-1495616811223-4d98c6e9c869?ixlib=rb-4.0.3&auto=format&fit=crop&w=800&q=80"
        else      -> "https://images.unsplash.com/photo-1507400492013-162706c8c05e?ixlib=rb-4.0.3&auto=format&fit=crop&w=800&q=80"
    }

    Column(
        modifier = Modifier
            .fillMaxSize()
            .padding(16.dp, top = 40.dp, end = 16.dp, bottom = 16.dp),
        verticalArrangement = Arrangement.Top
    ) {
        Row(
            modifier = Modifier.fillMaxWidth(),
            horizontalArrangement = Arrangement.Start
        ) {
            IconButton(onClick = {
                Log.d("HomeScreen", "Settings icon clicked")
                onSettingsClick()
            }) {
                Icon(
                    Icons.Default.Settings,
                    contentDescription = stringResource(R.string.settings)
                )
            }
        }

        Spacer(modifier = Modifier.height(16.dp))

        // search bar
        Box(
            modifier = Modifier
                .fillMaxWidth()
                .height(56.dp)
        ) {
            OutlinedTextField(
                value = "",
                onValueChange = {},
                readOnly = true,
                modifier = Modifier.fillMaxSize(),
                leadingIcon = { Icon(Icons.Default.Search, contentDescription = null) },
                placeholder = { Text(stringResource(R.string.search)) },
                singleLine = true
            )
            Box(
                modifier = Modifier
                    .matchParentSize()
                    .clickable { onNavigateToSearch() }
            )
        }

        Spacer(modifier = Modifier.height(16.dp))

        Box(
            modifier = Modifier
                .fillMaxWidth()
                .height(160.dp)
                .clip(RoundedCornerShape(12.dp))
        ) {
            Image(
                painter = rememberAsyncImagePainter(model = imageUrl),
                contentDescription = null,
                contentScale = ContentScale.Crop,
                modifier = Modifier.fillMaxSize()
            )
            Box(
                modifier = Modifier
                    .fillMaxSize()
                    .background(
                        Brush.verticalGradient(
                            colors = listOf(Color.Black.copy(alpha = 0.5f), Color.Transparent)
                        )
                    )
                    .padding(16.dp),
                contentAlignment = Alignment.BottomStart
            ) {
                Text(
                    text = greetingText,
                    color = Color.White,
                    style = MaterialTheme.typography.headlineLarge
                )
            }
        }

        Spacer(modifier = Modifier.height(16.dp))
        //quick action buttons
        Row(
            modifier = Modifier.fillMaxWidth(),
            horizontalArrangement = Arrangement.spacedBy(12.dp)
        ) {
            AssistChip(
                onClick = onNavigateToNotes,
                leadingIcon = { Icon(Icons.Default.Note, contentDescription = null) },
                label = { Text(stringResource(R.string.add_note)) }
            )
            AssistChip(
                onClick = onNavigateToVitals,
                leadingIcon = { Icon(Icons.Default.Favorite, contentDescription = null) },
                label = { Text(stringResource(R.string.add_vital)) }
            )
            AssistChip(
                onClick = onNavigateToAppointments,
                leadingIcon = { Icon(Icons.Default.EventNote, contentDescription = null) },
                label = { Text(stringResource(R.string.appointments)) }
            )
        }

        Spacer(modifier = Modifier.height(16.dp))

        Row(
            modifier = Modifier.fillMaxWidth(),
            horizontalArrangement = Arrangement.spacedBy(12.dp)
        ) {
            AssistChip(
                onClick = onNavigateToAppointments,
                leadingIcon = { Icon(Icons.Default.MedicalServices, contentDescription = null) },
                label = { Text(stringResource(R.string.doctors)) }
            )
            AssistChip(
                onClick = onNavigateToMedications,
                leadingIcon = { Icon(Icons.Default.LocalPharmacy, contentDescription = null) },
                label = { Text(stringResource(R.string.medications)) }
            )
        }

        // show upcoming appointment
        if (upcomingAppointments.isNotEmpty()) {
            Spacer(modifier = Modifier.height(16.dp))
            Text(
                text = stringResource(R.string.upcoming_appointments),
                style = MaterialTheme.typography.titleMedium
            )
            Spacer(modifier = Modifier.height(8.dp))
            LazyColumn {
                items(upcomingAppointments.take(1)) { appt ->
                    Card(
                        modifier = Modifier
                            .fillMaxWidth()
                            .clickable { onNavigateToAppointments() },
                        elevation = CardDefaults.cardElevation(defaultElevation = 4.dp)
                    ) {
                        Column(modifier = Modifier.padding(16.dp)) {
                            Text(
                                text = formatDate(appt.date),
                                style = MaterialTheme.typography.bodySmall
                            )
                            Spacer(modifier = Modifier.height(4.dp))
                            Row(verticalAlignment = Alignment.CenterVertically) {
                                Icon(Icons.Default.AccessTime, contentDescription = null)
                                Spacer(modifier = Modifier.width(4.dp))
                                Text("${appt.time} (${appt.duration} min)")
                                Spacer(modifier = Modifier.weight(1f))
                                Text(
                                    text = appt.status.replaceFirstChar { it.uppercase() },
                                    style = MaterialTheme.typography.bodySmall,
                                    color = MaterialTheme.colorScheme.primary
                                )
                            }
                            Spacer(modifier = Modifier.height(4.dp))
                            Row(verticalAlignment = Alignment.CenterVertically) {
                                Icon(Icons.Default.MedicalServices, contentDescription = null)
                                Spacer(modifier = Modifier.width(4.dp))
                                Text(appt.doctorName ?: "")
                            }
                            appt.reason.takeIf { it.isNotBlank() }?.let {
                                Spacer(modifier = Modifier.height(4.dp))
                                Text(it, style = MaterialTheme.typography.bodySmall)
                            }
                        }
                    }
                }
            }
        }
    }
}<|MERGE_RESOLUTION|>--- conflicted
+++ resolved
@@ -40,16 +40,12 @@
 fun HomeScreen(
     firstName: String?,
     onSettingsClick: () -> Unit,
-<<<<<<< HEAD
     onNavigateToChat: () -> Unit,
-    onNavigateToNotes: () -> Unit,
-    onNavigateToMedications: () -> Unit
-=======
+    onNavigateToMedications: () -> Unit,
     onNavigateToVitals: () -> Unit,
     onNavigateToNotes: () -> Unit,
     onNavigateToSearch: () -> Unit,
     onNavigateToAppointments: () -> Unit
->>>>>>> 613e421b
 ) {
 
     val context = LocalContext.current
