package com.example.phms

import android.util.Log
import androidx.compose.foundation.background
import androidx.compose.foundation.Image
import androidx.compose.foundation.clickable
import androidx.compose.foundation.layout.*
import androidx.compose.foundation.shape.RoundedCornerShape
import androidx.compose.material.icons.Icons
import androidx.compose.material.icons.filled.*
import androidx.compose.material3.AssistChip
import androidx.compose.material3.Icon
import androidx.compose.material3.IconButton
import androidx.compose.material3.MaterialTheme
import androidx.compose.material3.OutlinedTextField
import androidx.compose.material3.Text
import androidx.compose.runtime.*
import androidx.compose.ui.Alignment
import androidx.compose.ui.Modifier
import androidx.compose.ui.draw.clip
import androidx.compose.ui.layout.ContentScale
import androidx.compose.ui.res.stringResource
import androidx.compose.ui.unit.dp
import coil.compose.rememberAsyncImagePainter
import androidx.compose.ui.graphics.Brush
import androidx.compose.ui.graphics.Color
import java.util.Calendar

@Composable
fun HomeScreen(
    firstName: String?,
    onSettingsClick: () -> Unit,
    onNavigateToVitals: () -> Unit,
    onNavigateToNotes: () -> Unit,
<<<<<<< HEAD
    onNavigateToSearch: () -> Unit  // +assistant: added callback for search navigation
=======
    onNavigateToAppointments: () -> Unit
>>>>>>> bad40d7b
) {
    // Removed unused searchQuery state

    val hour = Calendar.getInstance().get(Calendar.HOUR_OF_DAY)
    val greetingText = when (hour) {
        in 6..11  -> stringResource(R.string.good_morning)
        in 12..16 -> stringResource(R.string.good_afternoon)
        else      -> stringResource(R.string.good_evening)
    } + (firstName?.let { ", $it" } ?: "")

    val imageUrl = when (hour) {
        in 6..11  -> "https://images.unsplash.com/photo-1470252649378-9c29740c9fa8?ixlib=rb-4.0.3&auto=format&fit=crop&w=800&q=80"
        in 12..16 -> "https://images.unsplash.com/photo-1506744038136-46273834b3fb?ixlib=rb-4.0.3&auto=format&fit=crop&w=800&q=80"
        in 17..19 -> "https://images.unsplash.com/photo-1495616811223-4d98c6e9c869?ixlib=rb-4.0.3&auto=format&fit=crop&w=800&q=80"
        else      -> "https://images.unsplash.com/photo-1507400492013-162706c8c05e?ixlib=rb-4.0.3&auto=format&fit=crop&w=800&q=80"
    }

    Column(
        modifier = Modifier
            .fillMaxSize()
            .padding(16.dp, top = 40.dp, end = 16.dp, bottom = 16.dp),
        verticalArrangement = Arrangement.Top
    ) {
        Row(
            modifier = Modifier.fillMaxWidth(),
            horizontalArrangement = Arrangement.Start
        ) {
            IconButton(onClick = {
                Log.d("HomeScreen", "Settings icon clicked")
                onSettingsClick()
            }) {
                Icon(
                    Icons.Default.Settings,
                    contentDescription = stringResource(R.string.settings)
                )
            }
        }

        Spacer(modifier = Modifier.height(16.dp))

        // — Search bar (clickable overlay to capture taps) —
        Box(
            modifier = Modifier
                .fillMaxWidth()
                .height(56.dp)
        ) {
            OutlinedTextField(
                value = "",
                onValueChange = {},
                readOnly = true,
                modifier = Modifier
                    .fillMaxSize(),              // +assistant: fill parent Box
                leadingIcon = {
                    Icon(Icons.Default.Search, contentDescription = null)
                },
                placeholder = {
                    Text(stringResource(R.string.search))
                },
                singleLine = true
            )
            Box(
                modifier = Modifier
                    .matchParentSize()         // +assistant: overlay catches taps
                    .clickable { onNavigateToSearch() }  // +assistant: navigate on tap
            )
        }

        Spacer(modifier = Modifier.height(16.dp))

        Box(
            modifier = Modifier
                .fillMaxWidth()
                .height(160.dp)
                .clip(RoundedCornerShape(12.dp))
        ) {
            Image(
                painter = rememberAsyncImagePainter(model = imageUrl),
                contentDescription = null,
                contentScale = ContentScale.Crop,
                modifier = Modifier.fillMaxSize()
            )
            Box(
                modifier = Modifier
                    .fillMaxSize()
                    .background(
                        Brush.verticalGradient(
                            colors = listOf(Color.Black.copy(alpha = 0.5f), Color.Transparent)
                        )
                    )
                    .padding(16.dp),
                contentAlignment = Alignment.BottomStart
            ) {
                Text(
                    text = greetingText,
                    color = Color.White,
                    style = MaterialTheme.typography.headlineLarge
                )
            }
        }

        Spacer(modifier = Modifier.height(16.dp))

        Row(
            modifier = Modifier.fillMaxWidth(),
            horizontalArrangement = Arrangement.spacedBy(12.dp)
        ) {
            AssistChip(
                onClick = onNavigateToNotes,
                leadingIcon = { Icon(Icons.Default.Note, contentDescription = null) },
                label = { Text(stringResource(R.string.add_note)) }
            )
            AssistChip(
                onClick = onNavigateToVitals,
                leadingIcon = { Icon(Icons.Default.Favorite, contentDescription = null) },
                label = { Text(stringResource(R.string.add_vital)) }
            )
            AssistChip(
                onClick = onNavigateToAppointments,
                leadingIcon = { Icon(Icons.Default.EventNote, contentDescription = null) },
                label = { Text(stringResource(R.string.appointments)) }
            )
        }

        Spacer(modifier = Modifier.height(16.dp))

        Row(
            modifier = Modifier.fillMaxWidth(),
            horizontalArrangement = Arrangement.spacedBy(12.dp)
        ) {
            AssistChip(
                onClick = onNavigateToAppointments,
                leadingIcon = { Icon(Icons.Default.MedicalServices, contentDescription = null) },
                label = { Text(stringResource(R.string.doctors)) }
            )
            AssistChip(
                onClick = { /* todo: add medicine */ },
                leadingIcon = { Icon(Icons.Default.LocalPharmacy, contentDescription = null) },
                label = { Text(stringResource(R.string.medications)) }
            )
        }
    }
}<|MERGE_RESOLUTION|>--- conflicted
+++ resolved
@@ -32,11 +32,8 @@
     onSettingsClick: () -> Unit,
     onNavigateToVitals: () -> Unit,
     onNavigateToNotes: () -> Unit,
-<<<<<<< HEAD
     onNavigateToSearch: () -> Unit  // +assistant: added callback for search navigation
-=======
     onNavigateToAppointments: () -> Unit
->>>>>>> bad40d7b
 ) {
     // Removed unused searchQuery state
 
