--- conflicted
+++ resolved
@@ -32,11 +32,8 @@
     onSettingsClick: () -> Unit,
     onNavigateToVitals: () -> Unit,
     onNavigateToNotes: () -> Unit,
-<<<<<<< HEAD
     onNavigateToSearch: () -> Unit  // +assistant: added callback for search navigation
-=======
     onNavigateToAppointments: () -> Unit
->>>>>>> 9a3575ae
 ) {
     // Removed unused searchQuery state
 
