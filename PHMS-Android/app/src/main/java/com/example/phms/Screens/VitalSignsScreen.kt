--- conflicted
+++ resolved
@@ -1,76 +1,24 @@
 package com.example.phms.Screens
 
-// *** ADDED IMPORTS for KeyboardOptions/KeyboardType ***
-// *** END ADDED IMPORTS ***
-import androidx.compose.foundation.layout.Arrangement
-import androidx.compose.foundation.layout.Box
-import androidx.compose.foundation.layout.Column
-import androidx.compose.foundation.layout.PaddingValues
-import androidx.compose.foundation.layout.Row
-import androidx.compose.foundation.layout.Spacer
-import androidx.compose.foundation.layout.fillMaxSize
-import androidx.compose.foundation.layout.fillMaxWidth
-import androidx.compose.foundation.layout.height
-import androidx.compose.foundation.layout.navigationBarsPadding
-import androidx.compose.foundation.layout.padding
-import androidx.compose.foundation.layout.size
-import androidx.compose.foundation.layout.width
+import androidx.compose.foundation.layout.*
 import androidx.compose.foundation.lazy.LazyColumn
 import androidx.compose.foundation.lazy.items
 import androidx.compose.foundation.shape.RoundedCornerShape
-import androidx.compose.foundation.text.KeyboardOptions
 import androidx.compose.material.icons.Icons
-import androidx.compose.material.icons.filled.Add
-import androidx.compose.material.icons.filled.ArrowBack
-import androidx.compose.material.icons.filled.ArrowDropDown
-import androidx.compose.material.icons.filled.Delete
-import androidx.compose.material.icons.filled.Edit
-import androidx.compose.material.icons.filled.Settings
-import androidx.compose.material3.AlertDialog
-import androidx.compose.material3.CardDefaults
-import androidx.compose.material3.Divider
-import androidx.compose.material3.DropdownMenu
-import androidx.compose.material3.DropdownMenuItem
-import androidx.compose.material3.ElevatedCard
-import androidx.compose.material3.ExperimentalMaterial3Api
-import androidx.compose.material3.FabPosition
-import androidx.compose.material3.FloatingActionButton
-import androidx.compose.material3.Icon
-import androidx.compose.material3.IconButton
-import androidx.compose.material3.ListItem
-import androidx.compose.material3.MaterialTheme
-import androidx.compose.material3.OutlinedButton
-import androidx.compose.material3.OutlinedTextField
-import androidx.compose.material3.Scaffold
-import androidx.compose.material3.Text
-import androidx.compose.material3.TextButton
-import androidx.compose.material3.TopAppBar
-import androidx.compose.runtime.Composable
-import androidx.compose.runtime.LaunchedEffect
-import androidx.compose.runtime.collectAsState
-import androidx.compose.runtime.derivedStateOf
-import androidx.compose.runtime.getValue
-import androidx.compose.runtime.mutableStateOf
-import androidx.compose.runtime.remember
-import androidx.compose.runtime.rememberCoroutineScope
-import androidx.compose.runtime.setValue
+import androidx.compose.material.icons.filled.*
+import androidx.compose.material3.*
+import androidx.compose.runtime.*
 import androidx.compose.ui.Alignment
 import androidx.compose.ui.Modifier
 import androidx.compose.ui.res.stringResource
-<<<<<<< HEAD
 import androidx.compose.ui.unit.dp
 import androidx.lifecycle.viewmodel.compose.viewModel
 import kotlinx.coroutines.launch
 import java.text.SimpleDateFormat
 import java.util.*
 import androidx.compose.material.icons.filled.Settings
-import androidx.compose.foundation.text.KeyboardOptions
-import androidx.compose.ui.text.input.KeyboardType
-=======
-import androidx.compose.ui.text.input.KeyboardType
-import androidx.compose.ui.unit.dp
-import androidx.lifecycle.viewmodel.compose.viewModel
->>>>>>> 07bdbea0
+import androidx.compose.foundation.text.KeyboardOptions // Keep necessary imports
+import androidx.compose.ui.text.input.KeyboardType    // Keep necessary imports
 import com.example.phms.BPChartDataPoint
 import com.example.phms.BloodPressureChart
 import com.example.phms.ChartDataPoint
@@ -82,11 +30,6 @@
 import com.example.phms.VitalRepository
 import com.example.phms.VitalSign
 import com.example.phms.VitalSignsViewModel
-import kotlinx.coroutines.launch
-import java.text.SimpleDateFormat
-import java.util.Date
-import java.util.Locale
-import java.util.UUID
 
 @OptIn(ExperimentalMaterial3Api::class)
 @Composable
@@ -94,7 +37,7 @@
     userId: String?,
     onBackClick: () -> Unit,
     onSettingsClick: () -> Unit,
-    vitalSignsViewModel: VitalSignsViewModel = viewModel()
+    vitalSignsViewModel: VitalSignsViewModel = viewModel() // Inject ViewModel
 ) {
     // —— Strings ——
     val vitalsLabel     = stringResource(R.string.vitals)
@@ -113,72 +56,89 @@
     val editDesc        = stringResource(R.string.edit_vital)
     val deleteDesc      = stringResource(R.string.delete)
     val settingsLabel   = stringResource(R.string.settings)
-    val realTimeDataLabel = stringResource(R.string.real_time_vitals_header)
-    val manualEntriesLabel = "Manual Entries"
+    val realTimeDataLabel = stringResource(R.string.real_time_vitals_header) // Use the correct string resource
+    val manualEntriesLabel = "Manual Entries" // Keep or change this as needed
 
     // —— UI state ——
     val scope = rememberCoroutineScope()
-    var vitals       by remember { mutableStateOf<List<VitalSign>>(emptyList()) }
+    var vitals       by remember { mutableStateOf<List<VitalSign>>(emptyList()) } // For manual entries
     var showDlg      by remember { mutableStateOf(false) }
     var editing      by remember { mutableStateOf<VitalSign?>(null) }
     var selectedType by remember { mutableStateOf(allLabel) }
     var expanded     by remember { mutableStateOf(false) }
     var latestByType by remember { mutableStateOf<VitalSign?>(null) }
 
-    // —— ViewModel State ——
+    // -- ViewModel State --
     val vitalHistory by vitalSignsViewModel.vitalHistory.collectAsState()
-    val thresholds   by vitalSignsViewModel.thresholds.collectAsState()
-
-    // —— Load manual data ——
+    val thresholds by vitalSignsViewModel.thresholds.collectAsState()
+
+    // —— Load manual data (existing functionality) ——
     LaunchedEffect(userId) {
         if (userId != null) vitals = VitalRepository.getVitals(userId)
     }
+    // Get latest MANUAL entry (existing functionality)
     LaunchedEffect(userId, selectedType) {
         latestByType = if (userId != null && selectedType != allLabel && selectedType != otherLabel)
             VitalRepository.getLatestVital(userId, selectedType)
         else null
     }
 
-    // —— NEW: timestamp formatter for manual-entry charts ——
+    // —— Timestamp formatter for parsing manual entry timestamps —— (From Version 2)
     val df = remember { SimpleDateFormat("yyyy-MM-dd'T'HH:mm:ss", Locale.getDefault()) }
 
-    // —— Chart data ——
+    // Prepare data for charts (Using logic from Version 2)
     val heartRateData = remember(vitalHistory) {
         vitalHistory.mapNotNull { it.heartRate?.let { hr -> ChartDataPoint(it.timestampMs, hr) } }
     }
-
-    // ---- CHANGED: use manual entries for BP / Glucose / Chol ----
+    // Use manual entries for BP / Glucose / Chol charts
     val bpData = remember(vitals) {
         vitals.filter { it.type == bpLabel && it.manualSystolic != null && it.manualDiastolic != null }
             .mapNotNull { v ->
-                val ts = df.parse(v.timestamp)?.time ?: return@mapNotNull null
-                BPChartDataPoint(ts, v.manualSystolic!!.toFloat(), v.manualDiastolic!!.toFloat())
+                try { // Add try-catch for robustness during parsing
+                    val ts = df.parse(v.timestamp)?.time ?: return@mapNotNull null
+                    BPChartDataPoint(ts, v.manualSystolic!!.toFloat(), v.manualDiastolic!!.toFloat())
+                } catch (e: Exception) {
+                    // Log error or handle gracefully if timestamp format is wrong
+                    null
+                }
             }
     }
     val glucoseData = remember(vitals) {
         vitals.filter { it.type == glucoseLabel && it.value != null }
             .mapNotNull { v ->
-                val ts = df.parse(v.timestamp)?.time ?: return@mapNotNull null
-                ChartDataPoint(ts, v.value!!.toFloat())
+                 try {
+                    val ts = df.parse(v.timestamp)?.time ?: return@mapNotNull null
+                    ChartDataPoint(ts, v.value!!.toFloat())
+                 } catch (e: Exception) {
+                     null
+                 }
             }
     }
     val cholesterolData = remember(vitals) {
         vitals.filter { it.type == cholLabel && it.value != null }
             .mapNotNull { v ->
-                val ts = df.parse(v.timestamp)?.time ?: return@mapNotNull null
-                ChartDataPoint(ts, v.value!!.toFloat())
+                 try {
+                    val ts = df.parse(v.timestamp)?.time ?: return@mapNotNull null
+                    ChartDataPoint(ts, v.value!!.toFloat())
+                 } catch (e: Exception) {
+                     null
+                 }
             }
     }
 
-    // —— Compute filtered list for MANUAL entries ——
+
+    // —— Compute filtered list for MANUAL entries (existing functionality) ——
     val filteredVitals by remember(vitals, selectedType) {
         derivedStateOf {
             when (selectedType) {
                 allLabel -> vitals
+
                 otherLabel -> vitals.filter { vs ->
-                    listOf(bpLabel, glucoseLabel, cholLabel, hrLabel).none { it == vs.type }
+                    listOf(bpLabel, glucoseLabel, cholLabel, hrLabel)
+                        .none { t -> t == vs.type }
                 }
-                else -> vitals.filter { it.type == selectedType }
+
+                else -> vitals.filter { vs -> vs.type == selectedType }
             }
         }
     }
@@ -195,19 +155,22 @@
                 },
                 actions = {
                     IconButton(onClick = onSettingsClick) {
-                        Icon(Icons.Default.Settings, contentDescription = settingsLabel)
+                        Icon(
+                            Icons.Default.Settings,
+                            contentDescription = settingsLabel
+                        )
                     }
                 }
             )
         },
         floatingActionButton = {
-            FloatingActionButton(
+            FloatingActionButton( // FAB for adding MANUAL entries
                 onClick = {
                     editing = null
                     showDlg = true
                 },
                 modifier = Modifier
-                    .padding(bottom = 72.dp, end = 16.dp)
+                    .padding(bottom = 72.dp, end = 16.dp) // Keep padding if needed for navigation bar
                     .navigationBarsPadding()
             ) {
                 Icon(Icons.Default.Add, contentDescription = addVitalDesc)
@@ -215,196 +178,218 @@
         },
         floatingActionButtonPosition = FabPosition.End
     ) { innerPadding ->
+        // Use LazyColumn for overall scrollability including charts and manual list
         LazyColumn(
             Modifier
                 .fillMaxSize()
                 .padding(innerPadding)
-                .padding(horizontal = 16.dp),
-            contentPadding = PaddingValues(vertical = 16.dp),
-            verticalArrangement = Arrangement.spacedBy(16.dp)
+                .padding(horizontal = 16.dp), // Apply horizontal padding once
+             contentPadding = PaddingValues(vertical = 16.dp), // Padding for top/bottom of list
+             verticalArrangement = Arrangement.spacedBy(16.dp) // Spacing between items
         ) {
 
-            // --- Real-time Data Section ---
-            item {
-                Column {
-                    Text(realTimeDataLabel, style = MaterialTheme.typography.headlineSmall)
-                    Spacer(Modifier.height(12.dp))
-
-                    // Heart-rate (simulated)
-                    SimpleLineChart(
-                        modifier = Modifier.fillMaxWidth(),
-                        title = "Heart Rate (bpm)",
-                        data = heartRateData,
-                        highThreshold = thresholds.hrHigh,
-                        lowThreshold = thresholds.hrLow,
-                        lineColor = ChartRed
-                    )
-
-                    // Blood-pressure (MANUAL)
-                    BloodPressureChart(
-                        modifier = Modifier.fillMaxWidth(),
-                        data = bpData,
-                        sysHighThreshold = thresholds.bpSysHigh,
-                        sysLowThreshold = thresholds.bpSysLow,
-                        diaHighThreshold = thresholds.bpDiaHigh,
-                        diaLowThreshold = thresholds.bpDiaLow
-                    )
-
-                    // Glucose (MANUAL)
-                    SimpleLineChart(
-                        modifier = Modifier.fillMaxWidth(),
-                        title = "Glucose (mg/dL)",
-                        data = glucoseData,
-                        highThreshold = thresholds.glucoseHigh,
-                        lowThreshold = thresholds.glucoseLow,
-                        lineColor = ChartOrange
-                    )
-
-                    // Cholesterol (MANUAL)
-                    SimpleLineChart(
-                        modifier = Modifier.fillMaxWidth(),
-                        title = "Total Cholesterol (mg/dL)",
-                        data = cholesterolData,
-                        highThreshold = thresholds.cholesterolHigh,
-                        lowThreshold = thresholds.cholesterolLow,
-                        lineColor = ChartPurple
-                    )
-                }
-            }
-
-            // --- Manual Entries Header ---
-            item {
-                Divider(modifier = Modifier.padding(vertical = 8.dp))
-                Text(manualEntriesLabel, style = MaterialTheme.typography.headlineSmall)
-                Spacer(Modifier.height(12.dp))
-            }
-
-            // --- Manual Entries Filter Row ---
-            item {
-                Row(verticalAlignment = Alignment.CenterVertically) {
-                    Text(filterLabel, style = MaterialTheme.typography.bodyMedium)
-                    Spacer(Modifier.width(8.dp))
-                    Box {
-                        OutlinedButton(onClick = { expanded = true }) {
-                            Text(selectedType)
-                            Icon(Icons.Default.ArrowDropDown, null, Modifier.size(20.dp))
-                        }
-                        DropdownMenu(
-                            expanded = expanded,
-                            onDismissRequest = { expanded = false }
-                        ) {
-                            listOf(allLabel, bpLabel, glucoseLabel, cholLabel, hrLabel, otherLabel)
-                                .forEach { type ->
-                                    DropdownMenuItem(
-                                        text = { Text(type) },
-                                        onClick = {
-                                            selectedType = type
-                                            expanded = false
-                                        }
-                                    )
-                                }
-                        }
-                    }
-                }
-            }
-
-            // --- Most Recent Manual Entry ---
-            if (selectedType != allLabel && selectedType != otherLabel) {
-                item {
-                    latestByType?.let { v ->
-                        ElevatedCard(
-                            modifier = Modifier.fillMaxWidth(),
-                            shape = RoundedCornerShape(0.dp),
-                            elevation = CardDefaults.elevatedCardElevation(4.dp)
-                        ) {
-                            Column(Modifier.padding(16.dp)) {
-                                Text(mostRecentLabel, style = MaterialTheme.typography.titleSmall)
-                                Spacer(Modifier.height(4.dp))
-                                val valueDisplay = if (v.type == bpLabel)
-                                    "${v.manualSystolic?.toInt()}/${v.manualDiastolic?.toInt()} ${v.unit}"
-                                else
-                                    "${v.value ?: ""} ${v.unit}"
-                                Text("${v.type}: $valueDisplay", style = MaterialTheme.typography.bodyLarge)
-                                Spacer(Modifier.height(2.dp))
-                                Text(v.timestamp, style = MaterialTheme.typography.bodySmall)
-                            }
-                        }
-                    } ?: Text(noRecentLabel, style = MaterialTheme.typography.bodyMedium)
-                }
-            }
-
-            // --- Full filtered list of Manual Entries ---
-            if (filteredVitals.isEmpty()) {
-                item {
-                    if (vitalHistory.isEmpty()) {
-                        Text("No vital signs data available.", style = MaterialTheme.typography.bodyMedium)
-                    } else {
-                        Text(noEntriesLabel, style = MaterialTheme.typography.bodyMedium)
-                    }
-                }
-            } else {
-                items(filteredVitals, key = { it.id ?: UUID.randomUUID() }) { v ->
-                    ElevatedCard(
-                        modifier = Modifier.fillMaxWidth(),
-                        shape = RoundedCornerShape(0.dp),
-                        elevation = CardDefaults.elevatedCardElevation(2.dp)
-                    ) {
-                        ListItem(
-                            headlineContent = { Text(v.type) },
-                            supportingContent = {
-                                val valueDisplay = if (v.type == bpLabel)
-                                    "${v.manualSystolic?.toInt()}/${v.manualDiastolic?.toInt()} ${v.unit}"
-                                else
-                                    "${v.value ?: ""} ${v.unit}"
-                                Text(valueDisplay)
-                            },
-                            trailingContent = {
-                                Row {
-                                    IconButton(onClick = {
-                                        editing = v
-                                        showDlg = true
-                                    }) {
-                                        Icon(Icons.Default.Edit, contentDescription = editDesc)
-                                    }
-                                    IconButton(onClick = {
-                                        scope.launch {
-                                            v.id?.let { id ->
-                                                if (VitalRepository.deleteVital(id)) {
-                                                    vitals = VitalRepository.getVitals(userId!!)
-                                                }
-                                            }
-                                        }
-                                    }) {
-                                        Icon(Icons.Default.Delete, contentDescription = deleteDesc)
-                                    }
-                                }
-                            }
-                        )
-                        Divider()
-                        Text(
-                            text = v.timestamp,
-                            style = MaterialTheme.typography.bodySmall,
-                            modifier = Modifier.padding(start = 16.dp, bottom = 8.dp, end = 16.dp)
-                        )
-                    }
-                }
-            }
-
-            // Bottom padding so FAB doesn’t cover list
-            item { Spacer(Modifier.height(80.dp)) }
+             // --- Real-time Data Section ---
+             item {
+                 Column {
+                     Text(realTimeDataLabel, style = MaterialTheme.typography.headlineSmall)
+                     Spacer(Modifier.height(12.dp))
+
+                     // Heart Rate Chart (Using vitalHistory data)
+                     SimpleLineChart(
+                         modifier = Modifier.fillMaxWidth(),
+                         title = "Heart Rate (bpm)",
+                         data = heartRateData,
+                         highThreshold = thresholds.hrHigh,
+                         lowThreshold = thresholds.hrLow,
+                         lineColor = ChartRed
+                     )
+
+                     // Blood Pressure Chart (Using manual 'vitals' data - From Version 2)
+                      BloodPressureChart(
+                          modifier = Modifier.fillMaxWidth(),
+                          data = bpData,
+                          sysHighThreshold = thresholds.bpSysHigh,
+                          sysLowThreshold = thresholds.bpSysLow,
+                          diaHighThreshold = thresholds.bpDiaHigh,
+                          diaLowThreshold = thresholds.bpDiaLow
+                      )
+
+
+                     // Glucose Chart (Using manual 'vitals' data - From Version 2)
+                     SimpleLineChart(
+                         modifier = Modifier.fillMaxWidth(),
+                         title = "Glucose (mg/dL)",
+                         data = glucoseData,
+                         highThreshold = thresholds.glucoseHigh,
+                         lowThreshold = thresholds.glucoseLow,
+                         lineColor = ChartOrange
+                     )
+
+                     // Cholesterol Chart (Using manual 'vitals' data - From Version 2)
+                     SimpleLineChart(
+                         modifier = Modifier.fillMaxWidth(),
+                         title = "Total Cholesterol (mg/dL)",
+                         data = cholesterolData,
+                         highThreshold = thresholds.cholesterolHigh,
+                         lowThreshold = thresholds.cholesterolLow,
+                          lineColor = ChartPurple
+                     )
+                 }
+             }
+
+             // --- Manual Entries Section Separator ---
+             item {
+                 Divider(modifier = Modifier.padding(vertical = 8.dp))
+                 Text(manualEntriesLabel, style = MaterialTheme.typography.headlineSmall)
+                 Spacer(Modifier.height(12.dp))
+             }
+
+             // --- Manual Entries Filter Row ---
+             item {
+                 Row(verticalAlignment = Alignment.CenterVertically) {
+                     Text(filterLabel, style = MaterialTheme.typography.bodyMedium)
+                     Spacer(Modifier.width(8.dp))
+                     Box {
+                         OutlinedButton(onClick = { expanded = true }) {
+                             Text(selectedType)
+                             Icon(
+                                 Icons.Default.ArrowDropDown,
+                                 contentDescription = null,
+                                 modifier = Modifier.size(20.dp)
+                             )
+                         }
+                         DropdownMenu(
+                             expanded = expanded,
+                             onDismissRequest = { expanded = false }
+                         ) {
+                             listOf(allLabel, bpLabel, glucoseLabel, cholLabel, hrLabel, otherLabel)
+                                 .forEach { type ->
+                                     DropdownMenuItem(
+                                         text = { Text(type) },
+                                         onClick = {
+                                             selectedType = type
+                                             expanded = false
+                                         }
+                                     )
+                                 }
+                         }
+                     }
+                 }
+             }
+
+
+             // --- Most Recent Manual Entry section ---
+             if (selectedType != allLabel && selectedType != otherLabel) {
+                 item {
+                     latestByType?.let { v ->
+                         ElevatedCard(
+                             modifier = Modifier.fillMaxWidth(),
+                             shape = RoundedCornerShape(0.dp),
+                             elevation = CardDefaults.elevatedCardElevation(4.dp)
+                         ) {
+                             Column(Modifier.padding(16.dp)) {
+                                 Text(mostRecentLabel, style = MaterialTheme.typography.titleSmall)
+                                 Spacer(Modifier.height(4.dp))
+                                 val valueDisplay =
+                                    if (v.type == bpLabel)
+                                        "${v.manualSystolic?.toInt()}/${v.manualDiastolic?.toInt()} ${v.unit}"
+                                    else
+                                        "${v.value ?: ""} ${v.unit}"
+                                 Text("${v.type}: $valueDisplay", style = MaterialTheme.typography.bodyLarge)
+                                 Spacer(Modifier.height(2.dp))
+                                 Text(v.timestamp, style = MaterialTheme.typography.bodySmall)
+                             }
+                         }
+                     } ?: Text(noRecentLabel, style = MaterialTheme.typography.bodyMedium)
+                 }
+             }
+
+             // --- Full filtered list of Manual Entries ---
+              if (filteredVitals.isEmpty()) {
+                 item {
+                      // Display a general message if both real-time and manual are empty,
+                      // or specific manual message if only manual is empty.
+                      val message = if(vitalHistory.isEmpty() && vitals.isEmpty()) {
+                          "No vital signs data available."
+                      } else {
+                           noEntriesLabel // "No entries yet for the selected filter."
+                      }
+                      Text(message, style = MaterialTheme.typography.bodyMedium)
+                 }
+             } else {
+                 items(filteredVitals, key = { it.id ?: UUID.randomUUID() }) { v ->
+                     ElevatedCard(
+                         modifier = Modifier.fillMaxWidth(),
+                         shape = RoundedCornerShape(0.dp),
+                         elevation = CardDefaults.elevatedCardElevation(2.dp)
+                     ) {
+                         ListItem(
+                             headlineContent   = { Text(v.type) },
+                             supportingContent = {
+                                  val valueDisplay = if (v.type == bpLabel) {
+                                      "${v.manualSystolic?.toInt()}/${v.manualDiastolic?.toInt()} ${v.unit}"
+                                  } else {
+                                      "${v.value ?: ""} ${v.unit}"
+                                  }
+                                  Text(valueDisplay)
+                              },
+                             trailingContent   = {
+                                 Row {
+                                     IconButton(onClick = {
+                                         editing = v
+                                         showDlg = true
+                                     }) {
+                                         Icon(Icons.Default.Edit, contentDescription = editDesc)
+                                     }
+                                     IconButton(onClick = {
+                                         scope.launch {
+                                             v.id?.let { id ->
+                                                 if (VitalRepository.deleteVital(id)) {
+                                                     vitals = VitalRepository.getVitals(userId!!)
+                                                     // Optionally, refetch latestByType if the deleted one was the latest
+                                                     latestByType = if (userId != null && selectedType != allLabel && selectedType != otherLabel)
+                                                         VitalRepository.getLatestVital(userId, selectedType)
+                                                     else null
+                                                 }
+                                             }
+                                         }
+                                     }) {
+                                         Icon(Icons.Default.Delete, contentDescription = deleteDesc)
+                                     }
+                                 }
+                             }
+                         )
+                         Divider()
+                         Text(
+                             text = v.timestamp,
+                             style = MaterialTheme.typography.bodySmall,
+                             modifier = Modifier.padding(start = 16.dp, bottom = 8.dp, end = 16.dp)
+                         )
+                     }
+                 }
+             }
+
+             // Add some bottom padding to prevent FAB overlap
+             item {
+                 Spacer(Modifier.height(80.dp))
+             }
         }
     }
 
     // — Add/Edit dialog for MANUAL entries —
     if (showDlg) {
-        VitalDialog(
+        VitalDialog( // Using the identical VitalDialog composable from both versions
             initial  = editing,
             userId   = userId,
             onSave   = { newV ->
                 scope.launch {
                     if (newV.id == null) VitalRepository.addVital(newV)
                     else                  VitalRepository.updateVital(newV)
-                    vitals = VitalRepository.getVitals(userId!!)
+                    vitals = VitalRepository.getVitals(userId!!) // Reload manual entries
+                    // Refetch latest after save/update
+                     latestByType = if (userId != null && selectedType != allLabel && selectedType != otherLabel)
+                          VitalRepository.getLatestVital(userId, selectedType)
+                     else null
                     showDlg = false
                 }
             },
@@ -413,7 +398,7 @@
     }
 }
 
-// --- VitalDialog --- // Corrected version from previous step
+// --- VitalDialog Composable (Identical in both provided versions) ---
 @OptIn(ExperimentalMaterial3Api::class)
 @Composable
 fun VitalDialog(
@@ -463,7 +448,9 @@
     )
     var unitExpanded by remember { mutableStateOf(false) }
     var unit         by remember { mutableStateOf(initial?.unit ?: "") }
-    var customUnit   by remember { mutableStateOf(initial?.unit?.takeIf { it !in unitMap[type].orEmpty() } ?: "") }
+    // Correct initialization for customUnit based on initial data and type
+     var customUnit   by remember { mutableStateOf(initial?.unit?.takeIf { initial.type == otherLabel || it !in unitMap[initial.type].orEmpty() } ?: "") }
+
 
     // --- Value field state ---
     var valueText by remember(initial) {
@@ -508,17 +495,33 @@
                  diastolicValueText = ""
              }
              customType = initial.type.takeIf { it !in typeOptions } ?: ""
-             customUnit = initial.unit.takeIf { it !in unitMap[type].orEmpty() } ?: ""
+             // Recalculate customUnit based on potentially updated type/unit
+             customUnit = initial.unit.takeIf { initial.type == otherLabel || it !in unitMap[initial.type].orEmpty() } ?: ""
+
          } else {
               // Reset for adding new item or if type changes clear irrelevant fields
              if (type == bpLabel) {
                  valueText = ""
-                 // Ensure default unit is set if type is BP and unit is blank
-                 if(unit.isBlank()) unit = unitMap[bpLabel]?.firstOrNull() ?: ""
-             } else {
+                 // Ensure default unit is set if type is BP and unit is blank OR invalid for BP
+                 if(unit.isBlank() || unit !in (unitMap[bpLabel] ?: emptyList())) {
+                     unit = unitMap[bpLabel]?.firstOrNull() ?: ""
+                 }
+             } else if (type != otherLabel){ // If type is specific (Glucose, HR, Chol) reset SBP/DBP
                  systolicValueText = ""
                  diastolicValueText = ""
+                  // Reset unit if it's not valid for the new type (unless it's blank or Other)
+                 if(unit.isNotBlank() && unit != otherLabel && unit !in (unitMap[type] ?: emptyList())) {
+                    unit = unitMap[type]?.firstOrNull() ?: "" // Default or clear based on preference
+                 }
+             } else { // Type is "Other" or blank
+                 systolicValueText = ""
+                 diastolicValueText = ""
+                 // Unit handling for "Other" is managed by its specific field/logic below
              }
+             // If not editing, ensure custom fields are clear unless type/unit dictates them
+             if(type != otherLabel) customType = ""
+             if(unit != otherLabel) customUnit = ""
+
          }
           error = "" // Always clear error on init/type change
      }
@@ -526,8 +529,9 @@
 
     AlertDialog(
       onDismissRequest = onCancel,
-        containerColor = MaterialTheme.colorScheme.surface,
-        tonalElevation = 0.dp,
+        // Optional: Set background color and elevation if needed
+        // containerColor = MaterialTheme.colorScheme.surface,
+        // tonalElevation = 0.dp,
       title            = { Text(dialogTitle) },
       text             = {
         Column {
@@ -540,6 +544,7 @@
               val display = when {
                 type.isBlank()                  -> selectTypeLabel
                 type == otherLabel && customType.isNotBlank() -> customType
+                type == otherLabel              -> "$otherLabel (${specifyTypeLabel.lowercase()})" // Indicate custom input needed
                 else                            -> type
               }
               Text(display)
@@ -552,11 +557,13 @@
               typeOptions.forEach { opt ->
                 DropdownMenuItem(text = { Text(opt) }, onClick = {
                   typeExpanded = false
-                  type = opt
-                  if (opt == otherLabel) customType = "" else customType = ""
-                  // Reset unit only if type changes significantly (e.g., away from BP/Other)
-                  if(opt != bpLabel && opt != otherLabel) unit = "" else if (opt == bpLabel && unit.isBlank()) unit = unitMap[bpLabel]?.firstOrNull() ?: ""
-                  customUnit = "" // Always clear custom unit on type change for simplicity
+                  val oldType = type // Store old type to compare
+                  type = opt // Let LaunchedEffect handle state resets based on new type
+                  if (opt != oldType) { // Only reset unit if type *actually* changed
+                      unit = "" // Clear unit to force re-selection or default setting in LaunchedEffect
+                      customUnit = "" // Clear custom unit
+                      if (opt != otherLabel) customType = "" // Clear custom type only if not selecting 'Other'
+                  }
                 })
               }
             }
@@ -566,8 +573,9 @@
             Spacer(Modifier.height(8.dp))
             OutlinedTextField(
               value = customType,
-              onValueChange = { customType = it },
+              onValueChange = { customType = it; error = "" }, // Clear error on change
               label = { Text(specifyTypeLabel) },
+              isError = error.isNotEmpty() && customType.isBlank(), // Error if "Other" type but no custom type specified
               modifier = Modifier.fillMaxWidth()
             )
           }
@@ -580,24 +588,38 @@
                   Text(selectUnitLabel)
                   Icon(Icons.Default.ArrowDropDown, contentDescription = null)
               }
-          } else if (type != otherLabel) {
+          } else if (type != otherLabel) { // Specific type selected (BP, Glucose, etc.)
+               val currentUnitOptions = unitMap[type] ?: emptyList()
+               // Auto-select default unit if unit is blank or invalid for current type
+               LaunchedEffect(type, unit) {
+                    if(unit.isBlank() || (unit != otherLabel && unit !in currentUnitOptions)) {
+                       unit = currentUnitOptions.firstOrNull() ?: otherLabel // Default to first option or 'Other' if no options
+                    }
+               }
+
               Box {
-                  OutlinedButton(onClick = { unitExpanded = true }, modifier = Modifier.fillMaxWidth()) {
+                  OutlinedButton(
+                      onClick = { unitExpanded = true },
+                      modifier = Modifier.fillMaxWidth(),
+                      // Enable button only if type has defined units or allows 'Other'
+                      enabled = currentUnitOptions.isNotEmpty()
+                  ) {
                       val displayUnit = when {
-                          unit.isNotBlank() && unit != otherLabel -> unit
                           unit == otherLabel && customUnit.isNotBlank() -> customUnit
-                          unit == otherLabel -> specifyUnitLabel // Prompt if 'Other' selected but no custom unit yet
-                          else -> selectUnitLabel // Default prompt if unit is blank otherwise
+                          unit == otherLabel -> "$otherLabel (${specifyUnitLabel.lowercase()})"
+                          unit.isNotBlank() -> unit
+                          else -> selectUnitLabel // Should ideally be handled by LaunchedEffect above
                       }
                       Text(displayUnit)
                       Icon(Icons.Default.ArrowDropDown, contentDescription = null)
                   }
                   DropdownMenu(expanded = unitExpanded, onDismissRequest = { unitExpanded = false }) {
-                      (unitMap[type] ?: emptyList()).plus(otherLabel).forEach { opt ->
+                      currentUnitOptions.plus(otherLabel).forEach { opt ->
                           DropdownMenuItem(text = { Text(opt) }, onClick = {
                               unitExpanded = false
                               unit = opt
-                              if (opt == otherLabel) customUnit = "" else customUnit = ""
+                              if (opt != otherLabel) customUnit = "" // Clear custom unit if standard one selected
+                              error = "" // Clear error
                           })
                       }
                   }
@@ -606,17 +628,23 @@
                   Spacer(Modifier.height(8.dp))
                   OutlinedTextField(
                       value = customUnit,
-                      onValueChange = { customUnit = it },
+                      onValueChange = { customUnit = it; error = "" }, // Clear error on change
                       label = { Text(specifyUnitLabel) },
+                      isError = error.isNotEmpty() && customUnit.isBlank(), // Error if 'Other' unit selected but not specified
                       modifier = Modifier.fillMaxWidth()
                   )
               }
-          } else { // type=="Other"
+          } else { // type == "Other"
               Spacer(Modifier.height(8.dp))
               OutlinedTextField(
                   value = customUnit, // Bind directly to customUnit for "Other" type
-                  onValueChange = { customUnit = it; unit = otherLabel }, // Ensure unit state is 'Other'
-                  label = { Text(specifyUnitLabel) },
+                  onValueChange = {
+                      customUnit = it
+                      unit = otherLabel // Ensure unit state is 'Other'
+                      error = "" // Clear error
+                  },
+                  label = { Text(specifyUnitLabel) }, // Use the specific label
+                   isError = error.isNotEmpty() && customUnit.isBlank(), // Error if type is Other and unit is blank
                   modifier = Modifier.fillMaxWidth()
               )
           }
@@ -627,10 +655,9 @@
            if (type == bpLabel) {
                OutlinedTextField(
                    value = systolicValueText,
-                   onValueChange = { systolicValueText = it ; error = "" },
+                   onValueChange = { systolicValueText = it.filter { char -> char.isDigit() || char == '.' }; error = "" },
                    label = { Text(systolicLabel) },
                    isError = error.isNotEmpty(),
-                   // *** CORRECTED KeyboardOptions usage ***
                    keyboardOptions = KeyboardOptions(keyboardType = KeyboardType.Decimal),
                    singleLine = true,
                    modifier = Modifier.fillMaxWidth()
@@ -638,21 +665,19 @@
                Spacer(Modifier.height(8.dp))
                OutlinedTextField(
                    value = diastolicValueText,
-                   onValueChange = { diastolicValueText = it ; error = "" },
+                   onValueChange = { diastolicValueText = it.filter { char -> char.isDigit() || char == '.' }; error = "" },
                    label = { Text(diastolicLabel) },
                    isError = error.isNotEmpty(),
-                    // *** CORRECTED KeyboardOptions usage ***
                    keyboardOptions = KeyboardOptions(keyboardType = KeyboardType.Decimal),
                    singleLine = true,
                    modifier = Modifier.fillMaxWidth()
                )
-           } else if (type.isNotBlank()) {
+           } else if (type.isNotBlank()) { // Show single value field for non-BP, non-blank types
                OutlinedTextField(
                    value = valueText,
-                   onValueChange = { valueText = it ; error = "" },
+                   onValueChange = { valueText = it.filter { char -> char.isDigit() || char == '.' }; error = "" },
                    label = { Text(valueLabel) },
                    isError = error.isNotEmpty(),
-                    // *** CORRECTED KeyboardOptions usage ***
                    keyboardOptions = KeyboardOptions(keyboardType = KeyboardType.Decimal),
                    singleLine = true,
                    modifier = Modifier.fillMaxWidth()
@@ -661,61 +686,74 @@
 
           if (error.isNotEmpty()) {
             Spacer(Modifier.height(8.dp))
-            Text(error, color = MaterialTheme.colorScheme.error)
+            Text(error, color = MaterialTheme.colorScheme.error, style = MaterialTheme.typography.bodySmall)
           }
         }
       },
       confirmButton = {
         TextButton(onClick = {
+          // --- Validation Logic ---
           val finalType = if (type == otherLabel) customType.trim() else type
-          val finalUnit = when {
-            type == otherLabel            -> customUnit.trim()
-            unit == otherLabel            -> customUnit.trim()
-            type == bpLabel && unit.isBlank() -> unitMap[bpLabel]?.firstOrNull() ?: ""
-            unit.isBlank() -> ""
-            else                          -> unit
+          val finalUnit = if (unit == otherLabel) customUnit.trim() else unit
+
+          var isValid = true
+          var vitalToSave: VitalSign? = null
+          error = "" // Clear previous errors
+
+          // 1. Check Type
+          if (finalType.isBlank()) {
+              error = "Please select or specify a vital sign type."
+              isValid = false
           }
-          val now = df.format(Date())
-          var vitalToSave: VitalSign? = null
-
-          if (finalType.isBlank() || finalUnit.isBlank()) {
-              error = inputErrorTxt
-          } else if (type == bpLabel) {
-              val systolicDbl = systolicValueText.toDoubleOrNull()
-              val diastolicDbl = diastolicValueText.toDoubleOrNull()
-
-              if (systolicDbl == null || diastolicDbl == null) {
-                  error = bpInputErrorTxt
-              } else {
+          // 2. Check Unit
+          else if (finalUnit.isBlank()) {
+              error = "Please select or specify a unit."
+              isValid = false
+          }
+          // 3. Check Values based on Type
+          else {
+              if (type == bpLabel) {
+                  val systolicDbl = systolicValueText.toDoubleOrNull()
+                  val diastolicDbl = diastolicValueText.toDoubleOrNull()
+                  if (systolicDbl == null || diastolicDbl == null || systolicDbl <= 0 || diastolicDbl <= 0) {
+                      error = bpInputErrorTxt // "Invalid systolic/diastolic values."
+                      isValid = false
+                  } else {
                       vitalToSave = VitalSign(
-                      id              = initial?.id,
-                      userId          = userId ?: "",
-                      type            = finalType,
-                      value           = systolicDbl,
-                      unit            = finalUnit,
-                      timestamp       = now,
-                      manualSystolic  = systolicDbl,
-                      manualDiastolic = diastolicDbl
-                    )
-                }
-          } else {
-               val dbl = valueText.toDoubleOrNull()
-              if (dbl == null) {
-                  error = inputErrorTxt
-              } else {
-                   vitalToSave = VitalSign(
-                      id              = initial?.id,
-                      userId          = userId ?: "",
-                      type            = finalType,
-                      value           = dbl,
-                      unit            = finalUnit,
-                      timestamp       = now
-                    )
+                          id = initial?.id,
+                          userId = userId ?: "",
+                          type = finalType,
+                          value = systolicDbl, // Store primary value (systolic) here too if needed by some logic
+                          unit = finalUnit,
+                          timestamp = df.format(Date()),
+                          manualSystolic = systolicDbl,
+                          manualDiastolic = diastolicDbl
+                      )
+                  }
+              } else { // Non-BP types
+                  val dbl = valueText.toDoubleOrNull()
+                  if (dbl == null || dbl < 0) { // Allow 0? Adjust if needed.
+                      error = inputErrorTxt // "Invalid value."
+                      isValid = false
+                  } else {
+                      vitalToSave = VitalSign(
+                          id = initial?.id,
+                          userId = userId ?: "",
+                          type = finalType,
+                          value = dbl,
+                          unit = finalUnit,
+                          timestamp = df.format(Date()),
+                          manualSystolic = null, // Ensure these are null for non-BP
+                          manualDiastolic = null
+                      )
+                  }
               }
           }
-
-          vitalToSave?.let { onSave(it) } // Call onSave only if validation succeeded
-
+          // --- End Validation Logic ---
+
+          if (isValid && vitalToSave != null) {
+              onSave(vitalToSave)
+          }
         }) {
           Text(saveLabel)
         }
