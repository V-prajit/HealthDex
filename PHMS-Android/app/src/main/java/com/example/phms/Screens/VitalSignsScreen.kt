package com.example.phms.Screens

<<<<<<< HEAD
import androidx.compose.foundation.layout.Arrangement
import androidx.compose.foundation.layout.Box
import androidx.compose.foundation.layout.Column
import androidx.compose.foundation.layout.PaddingValues
import androidx.compose.foundation.layout.Row
import androidx.compose.foundation.layout.Spacer
import androidx.compose.foundation.layout.fillMaxSize
import androidx.compose.foundation.layout.fillMaxWidth
import androidx.compose.foundation.layout.height
import androidx.compose.foundation.layout.navigationBarsPadding
import androidx.compose.foundation.layout.padding
import androidx.compose.foundation.layout.size
import androidx.compose.foundation.layout.width
=======
import com.example.phms.R
import android.util.Log
import androidx.compose.foundation.layout.*
>>>>>>> 9e0a45da
import androidx.compose.foundation.lazy.LazyColumn
import androidx.compose.foundation.lazy.items
import androidx.compose.foundation.shape.RoundedCornerShape
import androidx.compose.foundation.text.KeyboardOptions
import androidx.compose.material.icons.Icons
import androidx.compose.material.icons.filled.*
import androidx.compose.material3.*
import androidx.compose.runtime.*
import androidx.compose.ui.Alignment
import androidx.compose.ui.Modifier
import androidx.compose.ui.res.stringResource
import androidx.compose.ui.text.input.KeyboardType
import androidx.compose.ui.unit.dp
import androidx.lifecycle.viewmodel.compose.viewModel
import kotlinx.coroutines.launch
import java.text.SimpleDateFormat
import java.util.*
import com.example.phms.*      // RetrofitClient, VitalAlertRequest, charts, etc.
import retrofit2.Response

@OptIn(ExperimentalMaterial3Api::class)
@Composable
fun VitalSignsScreen(
    userId: String?,
    onBackClick: () -> Unit,
    onSettingsClick: () -> Unit,
    vitalSignsViewModel: VitalSignsViewModel = viewModel()
) {
<<<<<<< HEAD

    val vitalsLabel     = stringResource(R.string.vitals)
    val backLabel       = stringResource(R.string.back)
    val addVitalDesc    = stringResource(R.string.add_vital)
    val allLabel        = stringResource(R.string.all)
    val bpLabel         = stringResource(R.string.blood_pressure)
    val glucoseLabel    = stringResource(R.string.glucose)
    val cholLabel       = stringResource(R.string.cholesterol)
    val hrLabel         = stringResource(R.string.heart_rate)
    val otherLabel      = stringResource(R.string.other)
    val filterLabel     = stringResource(R.string.filter_by_type_label)
    val mostRecentLabel = stringResource(R.string.most_recent)
    val noEntriesLabel  = stringResource(R.string.no_entries_yet)
    val noRecentLabel   = stringResource(R.string.no_most_recent)
    val editDesc        = stringResource(R.string.edit_vital)
    val deleteDesc      = stringResource(R.string.delete)
    val settingsLabel   = stringResource(R.string.settings)

    val realTimeDataLabel = stringResource(R.string.real_time_vitals_header)
    val manualEntriesLabel = stringResource(R.string.manual_entries_title)


=======
    /* ---------------- Strings ---------------- */
    val vitalsLabel       = stringResource(R.string.vitals)
    val backLabel         = stringResource(R.string.back)
    val addVitalDesc      = stringResource(R.string.add_vital)
    val allLabel          = stringResource(R.string.all)
    val bpLabel           = stringResource(R.string.blood_pressure)
    val glucoseLabel      = stringResource(R.string.glucose)
    val cholLabel         = stringResource(R.string.cholesterol)
    val otherLabel        = stringResource(R.string.other)
    val filterLabel       = stringResource(R.string.filter_by_type_label)
    val mostRecentLabel   = stringResource(R.string.most_recent)
    val noEntriesLabel    = stringResource(R.string.no_entries_yet)
    val noRecentLabel     = stringResource(R.string.no_most_recent)
    val editDesc          = stringResource(R.string.edit_vital)
    val deleteDesc        = stringResource(R.string.delete)
    val settingsLabel     = stringResource(R.string.settings)
    val realTimeDataLabel = stringResource(R.string.real_time_vitals_header)
    val manualEntriesLabel = "Manual Entries"

    /* ---------------- State ---------------- */
>>>>>>> 9e0a45da
    val scope = rememberCoroutineScope()
    var vitals       by remember { mutableStateOf<List<VitalSign>>(emptyList()) }
    var showDlg      by remember { mutableStateOf(false) }
    var editing      by remember { mutableStateOf<VitalSign?>(null) }
    var selectedType by remember { mutableStateOf(allLabel) }
    var expanded     by remember { mutableStateOf(false) }
    var latestByType by remember { mutableStateOf<VitalSign?>(null) }

<<<<<<< HEAD

    val vitalHistory by vitalSignsViewModel.vitalHistory.collectAsState()
    val thresholds by vitalSignsViewModel.thresholds.collectAsState()



    LaunchedEffect(userId) {
        if (userId != null) vitals = VitalRepository.getVitals(userId)
    }

=======
    /* ---------------- View-Model flows ---------------- */
    val vitalHistory  by vitalSignsViewModel.vitalHistory.collectAsState()
    val thresholds    by vitalSignsViewModel.thresholds.collectAsState()

    /* ---------------- Load manual entries ---------------- */
    LaunchedEffect(userId) {
        if (userId != null) vitals = VitalRepository.getVitals(userId)
    }
>>>>>>> 9e0a45da
    LaunchedEffect(userId, selectedType) {
        latestByType = if (
            userId != null &&
            selectedType != allLabel &&
            selectedType != otherLabel
        )
            VitalRepository.getLatestVital(userId, selectedType)
        else null
    }

<<<<<<< HEAD
=======
    /* ---------------- Chart data ---------------- */
    val df = remember { SimpleDateFormat("yyyy-MM-dd'T'HH:mm:ss", Locale.getDefault()) }
>>>>>>> 9e0a45da

    val heartRateData = remember(vitalHistory) {
        vitalHistory.mapNotNull { it.heartRate?.let { hr -> ChartDataPoint(it.timestampMs, hr) } }
    }

    val bpData = remember(vitals) {
        vitals.filter { it.type == bpLabel && it.manualSystolic != null && it.manualDiastolic != null }
            .mapNotNull { v ->
                df.parse(v.timestamp)?.time?.let {
                    BPChartDataPoint(it, v.manualSystolic!!.toFloat(), v.manualDiastolic!!.toFloat())
                }
            }
    }
    val glucoseData = remember(vitals) {
        vitals.filter { it.type == glucoseLabel && it.value != null }
            .mapNotNull { v ->
                df.parse(v.timestamp)?.time?.let { ChartDataPoint(it, v.value!!.toFloat()) }
            }
    }
    val cholData = remember(vitals) {
        vitals.filter { it.type == cholLabel && it.value != null }
            .mapNotNull { v ->
                df.parse(v.timestamp)?.time?.let { ChartDataPoint(it, v.value!!.toFloat()) }
            }
    }
<<<<<<< HEAD
    val bpData = remember(vitalHistory) {
        vitalHistory.mapNotNull {
            if(it.bpSystolic != null && it.bpDiastolic != null)
                BPChartDataPoint(it.timestampMs, it.bpSystolic, it.bpDiastolic)
            else null
        }
    }



=======

    /* ---------------- Filtered manual list ---------------- */
>>>>>>> 9e0a45da
    val filteredVitals by remember(vitals, selectedType) {
        derivedStateOf {
            when (selectedType) {
                allLabel -> vitals
                otherLabel -> vitals.filter { vs ->
                    listOf(bpLabel, glucoseLabel, cholLabel).none { it == vs.type }
                }
                else -> vitals.filter { it.type == selectedType }
            }
        }
    }

    /* ---------------- helper: alert on manual save ---------------- */
    suspend fun sendAlertIfNeeded(v: VitalSign) {
        val (breachValue, threshold, isHigh) = when (v.type) {
            bpLabel -> {
                val sys = v.manualSystolic!!
                val dia = v.manualDiastolic!!
                when {
                    sys > thresholds.bpSysHigh -> Triple(sys, thresholds.bpSysHigh, true)
                    sys < thresholds.bpSysLow  -> Triple(sys, thresholds.bpSysLow, false)
                    dia > thresholds.bpDiaHigh -> Triple(dia, thresholds.bpDiaHigh, true)
                    dia < thresholds.bpDiaLow  -> Triple(dia, thresholds.bpDiaLow, false)
                    else -> return
                }
            }
            glucoseLabel -> {
                val g = v.value!!
                when {
                    g > thresholds.glucoseHigh -> Triple(g, thresholds.glucoseHigh, true)
                    g < thresholds.glucoseLow  -> Triple(g, thresholds.glucoseLow, false)
                    else -> return
                }
            }
            cholLabel -> {
                val c = v.value!!
                when {
                    c > thresholds.cholesterolHigh -> Triple(c, thresholds.cholesterolHigh, true)
                    c < thresholds.cholesterolLow  -> Triple(c, thresholds.cholesterolLow, false)
                    else -> return
                }
            }
            else -> return
        }

        try {
            val resp: Response<Map<String, Int>> = RetrofitClient.apiService.sendVitalAlert(
                VitalAlertRequest(
                    userId = userId ?: return,
                    vitalName = v.type,
                    value = breachValue.toFloat(),
                    threshold = threshold,
                    isHigh = isHigh
                )
            )
            if (!resp.isSuccessful)
                Log.e("MANUAL_ALERT", "Alert failed ${resp.code()}")
        } catch (e: Exception) {
            Log.e("MANUAL_ALERT", "Alert error", e)
        }
    }

<<<<<<< HEAD

=======
    /* **************************************************************
                               UI
       ************************************************************** */
>>>>>>> 9e0a45da
    Scaffold(
        topBar = {
            TopAppBar(
                title = { Text(vitalsLabel) },
                navigationIcon = {
                    IconButton(onClick = onBackClick) {
                        Icon(Icons.Default.ArrowBack, backLabel)
                    }
                },
                actions = {
                    IconButton(onClick = onSettingsClick) {
                        Icon(Icons.Default.Settings, settingsLabel)
                    }
                }
            )
        },
        floatingActionButton = {
            FloatingActionButton(
<<<<<<< HEAD
                onClick = {
                    editing = null
                    showDlg = true
                },
=======
                onClick = { editing = null; showDlg = true },
>>>>>>> 9e0a45da
                modifier = Modifier
                    .padding(bottom = 72.dp, end = 16.dp)
                    .navigationBarsPadding()
            ) {
                Icon(Icons.Default.Add, addVitalDesc)
            }
        },
        floatingActionButtonPosition = FabPosition.End
    ) { innerPadding ->
<<<<<<< HEAD

=======
>>>>>>> 9e0a45da
        LazyColumn(
            Modifier
                .fillMaxSize()
                .padding(innerPadding)
                .padding(horizontal = 16.dp),
            contentPadding = PaddingValues(vertical = 16.dp),
            verticalArrangement = Arrangement.spacedBy(16.dp)
        ) {
            /* ----- Real-time section ----- */
            item {
                Column {
                    Text(realTimeDataLabel, style = MaterialTheme.typography.headlineSmall)
                    Spacer(Modifier.height(12.dp))

                    SimpleLineChart(
                        modifier = Modifier.fillMaxWidth(),
                        title = "Heart Rate (bpm)",
                        data = heartRateData,
                        highThreshold = thresholds.hrHigh,
                        lowThreshold = thresholds.hrLow,
                        lineColor = ChartRed
                    )

                    BloodPressureChart(
                        modifier = Modifier.fillMaxWidth(),
                        data = bpData,
                        sysHighThreshold = thresholds.bpSysHigh,
                        sysLowThreshold = thresholds.bpSysLow,
                        diaHighThreshold = thresholds.bpDiaHigh,
                        diaLowThreshold = thresholds.bpDiaLow
                    )

                    SimpleLineChart(
                        modifier = Modifier.fillMaxWidth(),
                        title = "Glucose (mg/dL)",
                        data = glucoseData,
                        highThreshold = thresholds.glucoseHigh,
                        lowThreshold = thresholds.glucoseLow,
                        lineColor = ChartOrange
                    )

                    SimpleLineChart(
                        modifier = Modifier.fillMaxWidth(),
                        title = "Total Cholesterol (mg/dL)",
                        data = cholData,
                        highThreshold = thresholds.cholesterolHigh,
                        lowThreshold = thresholds.cholesterolLow,
                        lineColor = ChartPurple
                    )
                }
            }

            /* ----- Manual entries header ----- */
            item {
                Divider(Modifier.padding(vertical = 8.dp))
                Text(manualEntriesLabel, style = MaterialTheme.typography.headlineSmall)
                Spacer(Modifier.height(12.dp))
            }

            /* ----- Filter row (HR removed) ----- */
            item {
                Row(verticalAlignment = Alignment.CenterVertically) {
                    Text(filterLabel, style = MaterialTheme.typography.bodyMedium)
                    Spacer(Modifier.width(8.dp))
                    Box {
                        OutlinedButton(onClick = { expanded = true }) {
                            Text(selectedType)
                            Icon(Icons.Default.ArrowDropDown, null, Modifier.size(20.dp))
                        }
                        DropdownMenu(expanded = expanded, onDismissRequest = { expanded = false }) {
                            listOf(allLabel, bpLabel, glucoseLabel, cholLabel, otherLabel)
                                .forEach { type ->
                                    DropdownMenuItem(
                                        text = { Text(type) },
                                        onClick = {
                                            selectedType = type
                                            expanded = false
                                        }
                                    )
                                }
                        }
                    }
                }
            }

            /* ----- Most-recent card ----- */
            if (selectedType != allLabel && selectedType != otherLabel) {
                item {
                    latestByType?.let { v ->
                        ElevatedCard(
                            modifier = Modifier.fillMaxWidth(),
                            shape = RoundedCornerShape(0.dp),
                            elevation = CardDefaults.elevatedCardElevation(4.dp)
                        ) {
                            Column(Modifier.padding(16.dp)) {
                                Text(mostRecentLabel, style = MaterialTheme.typography.titleSmall)
                                Spacer(Modifier.height(4.dp))
                                val display = if (v.type == bpLabel)
                                    "${v.manualSystolic?.toInt()}/${v.manualDiastolic?.toInt()} ${v.unit}"
                                else
                                    "${v.value ?: ""} ${v.unit}"
                                Text("${v.type}: $display", style = MaterialTheme.typography.bodyLarge)
                                Spacer(Modifier.height(2.dp))
                                Text(v.timestamp, style = MaterialTheme.typography.bodySmall)
                            }
                        }
                    } ?: Text(noRecentLabel, style = MaterialTheme.typography.bodyMedium)
                }
            }

            /* ----- Full manual list ----- */
            if (filteredVitals.isEmpty()) {
                item {
                    val msg = if (vitalHistory.isEmpty() && vitals.isEmpty())
                        "No vital signs data available."
                    else
                        noEntriesLabel
                    Text(msg, style = MaterialTheme.typography.bodyMedium)
                }
            } else {
                items(filteredVitals, key = { it.id ?: UUID.randomUUID() }) { v ->
                    ElevatedCard(
                        modifier = Modifier.fillMaxWidth(),
                        shape = RoundedCornerShape(0.dp),
                        elevation = CardDefaults.elevatedCardElevation(2.dp)
                    ) {
                        ListItem(
                            headlineContent = { Text(v.type) },
                            supportingContent = {
                                val d = if (v.type == bpLabel)
                                    "${v.manualSystolic?.toInt()}/${v.manualDiastolic?.toInt()} ${v.unit}"
                                else
                                    "${v.value ?: ""} ${v.unit}"
                                Text(d)
                            },
                            trailingContent = {
                                Row {
                                    IconButton(onClick = { editing = v; showDlg = true }) {
                                        Icon(Icons.Default.Edit, editDesc)
                                    }
                                    IconButton(onClick = {
                                        scope.launch {
                                            v.id?.let { id ->
                                                if (VitalRepository.deleteVital(id)) {
                                                    vitals = VitalRepository.getVitals(userId!!)
                                                    latestByType =
                                                        if (selectedType != allLabel && selectedType != otherLabel)
                                                            VitalRepository.getLatestVital(userId, selectedType)
                                                        else null
                                                }
                                            }
                                        }
                                    }) {
                                        Icon(Icons.Default.Delete, deleteDesc)
                                    }
                                }
                            }
                        )
                        Divider()
                        Text(
                            v.timestamp,
                            style = MaterialTheme.typography.bodySmall,
                            modifier = Modifier.padding(start = 16.dp, bottom = 8.dp, end = 16.dp)
                        )
                    }
                }
            }

<<<<<<< HEAD

            item {
                Column {

                    Text(realTimeDataLabel, style = MaterialTheme.typography.headlineSmall)
                    Spacer(Modifier.height(12.dp))


                    SimpleLineChart(
                        modifier = Modifier.fillMaxWidth(),
                        title = stringResource(R.string.chart_hr_title),
                        data = heartRateData,
                        highThreshold = thresholds.hrHigh,
                        lowThreshold = thresholds.hrLow,
                        lineColor = ChartRed
                    )


                    BloodPressureChart(
                        modifier = Modifier.fillMaxWidth(),
                        data = bpData,
                        sysHighThreshold = thresholds.bpSysHigh,
                        sysLowThreshold = thresholds.bpSysLow,
                        diaHighThreshold = thresholds.bpDiaHigh,
                        diaLowThreshold = thresholds.bpDiaLow
                    )



                    SimpleLineChart(
                        modifier = Modifier.fillMaxWidth(),
                        title = stringResource(R.string.chart_glucose_title),
                        data = glucoseData,
                        highThreshold = thresholds.glucoseHigh,
                        lowThreshold = thresholds.glucoseLow,
                        lineColor = ChartOrange
                    )


                    SimpleLineChart(
                        modifier = Modifier.fillMaxWidth(),
                        title = stringResource(R.string.chart_cholesterol_title),
                        data = cholesterolData,
                        highThreshold = thresholds.cholesterolHigh,
                        lowThreshold = thresholds.cholesterolLow,
                        lineColor = ChartPurple
                    )
                }
            }


            item {
                Divider(modifier = Modifier.padding(vertical = 8.dp))
                Text(manualEntriesLabel, style = MaterialTheme.typography.headlineSmall)
                Spacer(Modifier.height(12.dp))
            }


            item {
                Row(verticalAlignment = Alignment.CenterVertically) {
                    Text(filterLabel, style = MaterialTheme.typography.bodyMedium)
                    Spacer(Modifier.width(8.dp))
                    Box {
                        OutlinedButton(onClick = { expanded = true }) {
                            Text(selectedType)
                            Icon(
                                Icons.Default.ArrowDropDown,
                                contentDescription = null,
                                modifier = Modifier.size(20.dp)
                            )
                        }
                        DropdownMenu(
                            expanded = expanded,
                            onDismissRequest = { expanded = false }
                        ) {
                            listOf(allLabel, bpLabel, glucoseLabel, cholLabel, hrLabel, otherLabel)
                                .forEach { type ->
                                    DropdownMenuItem(
                                        text = { Text(type) },
                                        onClick = {
                                            selectedType = type
                                            expanded = false
                                        }
                                    )
                                }
                        }
                    }
                }
            }



            if (selectedType != allLabel && selectedType != otherLabel) {
                item {
                    latestByType?.let { v ->
                        ElevatedCard(
                            modifier = Modifier.fillMaxWidth(),
                            shape = RoundedCornerShape(0.dp),
                            elevation = CardDefaults.elevatedCardElevation(4.dp)
                        ) {
                            Column(Modifier.padding(16.dp)) {
                                Text(mostRecentLabel, style = MaterialTheme.typography.titleSmall)
                                Spacer(Modifier.height(4.dp))

                                val valueDisplay =
                                    if (v.type == bpLabel)
                                        stringResource(R.string.bp_value_display, v.manualSystolic?.toInt() ?: 0, v.manualDiastolic?.toInt() ?: 0, v.unit)
                                    else
                                        stringResource(R.string.vital_value_display, v.value ?: "", v.unit)
                                Text(stringResource(R.string.vital_display, v.type, valueDisplay), style = MaterialTheme.typography.bodyLarge)
                                Spacer(Modifier.height(2.dp))
                                Text(v.timestamp, style = MaterialTheme.typography.bodySmall)
                            }
                        }
                    } ?: Text(noRecentLabel, style = MaterialTheme.typography.bodyMedium)
                }
            }


            if (filteredVitals.isEmpty()) {
                item {
                    if(vitalHistory.isEmpty()) {
                        Text(stringResource(R.string.no_vitals_data), style = MaterialTheme.typography.bodyMedium)
                    } else {
                        Text(noEntriesLabel, style = MaterialTheme.typography.bodyMedium)
                    }
                }
            } else {
                items(filteredVitals, key = { it.id ?: UUID.randomUUID() }) { v ->
                    ElevatedCard(
                        modifier = Modifier.fillMaxWidth(),
                        shape = RoundedCornerShape(0.dp),
                        elevation = CardDefaults.elevatedCardElevation(2.dp)
                    ) {
                        ListItem(
                            headlineContent   = { Text(v.type) },
                            supportingContent = {

                                val valueDisplay = if (v.type == bpLabel) {
                                    stringResource(R.string.bp_value_display, v.manualSystolic?.toInt() ?: 0, v.manualDiastolic?.toInt() ?: 0, v.unit)
                                } else {
                                    stringResource(R.string.vital_value_display, v.value ?: "", v.unit)
                                }
                                Text(valueDisplay)
                            },
                            trailingContent   = {
                                Row {
                                    IconButton(onClick = {
                                        editing = v
                                        showDlg = true
                                    }) {
                                        Icon(Icons.Default.Edit, contentDescription = editDesc)
                                    }
                                    IconButton(onClick = {
                                        scope.launch {
                                            v.id?.let { id ->
                                                if (VitalRepository.deleteVital(id)) {
                                                    vitals = VitalRepository.getVitals(userId!!)
                                                }
                                            }
                                        }
                                    }) {
                                        Icon(Icons.Default.Delete, contentDescription = deleteDesc)
                                    }
                                }
                            }
                        )
                        Divider()
                        Text(
                            text = v.timestamp,
                            style = MaterialTheme.typography.bodySmall,
                            modifier = Modifier.padding(start = 16.dp, bottom = 8.dp, end = 16.dp)
                        )
                    }
                }
            }


            item {
                Spacer(Modifier.height(80.dp))
            }
        }
    }


=======
            item { Spacer(Modifier.height(80.dp)) } // bottom padding
        }
    }

    /* ---------------- Add / Edit dialog ---------------- */
>>>>>>> 9e0a45da
    if (showDlg) {
        VitalDialog(
            initial = editing,
            userId  = userId,
            onSave  = { newV ->
                scope.launch {
                    if (newV.id == null) VitalRepository.addVital(newV)
<<<<<<< HEAD
                    else                  VitalRepository.updateVital(newV)
                    vitals = VitalRepository.getVitals(userId!!)
=======
                    else VitalRepository.updateVital(newV)

                    vitals = VitalRepository.getVitals(userId!!)
                    latestByType =
                        if (selectedType != allLabel && selectedType != otherLabel)
                            VitalRepository.getLatestVital(userId, selectedType)
                        else null

                    sendAlertIfNeeded(newV)   // <-- automatic emergency e-mail
>>>>>>> 9e0a45da
                    showDlg = false
                }
            },
            onCancel = { showDlg = false }
        )
    }
}

<<<<<<< HEAD

=======
/* ******************************************************************
   VitalDialog  —  HR option removed
   ****************************************************************** */
>>>>>>> 9e0a45da
@OptIn(ExperimentalMaterial3Api::class)
@Composable
fun VitalDialog(
    initial: VitalSign?,
    userId: String?,
    onSave: (VitalSign) -> Unit,
    onCancel: () -> Unit
) {
<<<<<<< HEAD

    val df = remember { SimpleDateFormat("yyyy-MM-dd'T'HH:mm:ss", Locale.getDefault()) }


    val saveLabel        = stringResource(R.string.save)
    val cancelLabel      = stringResource(R.string.cancel)
    val inputErrorTxt    = stringResource(R.string.vital_input_error)
    val bpInputErrorTxt  = stringResource(id = R.string.bp_input_error)
    val dialogTitle      = stringResource(
        if (initial == null) R.string.add_vital else R.string.edit_vital
    )
    val selectTypeLabel  = stringResource(R.string.select_type)
    val otherLabel       = stringResource(R.string.other)
    val specifyTypeLabel = stringResource(R.string.specify_type)
    val selectUnitLabel  = stringResource(R.string.select_unit)
    val specifyUnitLabel = stringResource(R.string.specify_unit)
    val systolicLabel    = stringResource(id = R.string.systolic_value)
    val diastolicLabel   = stringResource(id = R.string.diastolic_value)
    val valueLabel       = stringResource(R.string.value_label)



    val bpLabel       = stringResource(R.string.blood_pressure)
    val glucoseLabel  = stringResource(R.string.glucose)
    val cholLabel     = stringResource(R.string.cholesterol)
    val hrLabel       = stringResource(R.string.heart_rate)
    val typeOptions   = listOf(bpLabel, glucoseLabel, cholLabel, hrLabel, otherLabel)

    var typeExpanded  by remember { mutableStateOf(false) }
    var type          by remember { mutableStateOf(initial?.type ?: "") }
    var customType    by remember { mutableStateOf(initial?.type?.takeIf { it !in typeOptions } ?: "") }


    val unitMap = mapOf(
        bpLabel      to listOf("mmHg","kPa","cmH₂O","inHg"),
        glucoseLabel to listOf("mg/dL","mmol/L","mg%","g/L"),
        cholLabel    to listOf("mg/dL","mmol/L","mg%","g/L"),
        hrLabel      to listOf("bpm","bps","Hz","cpm")
    )
    var unitExpanded by remember { mutableStateOf(false) }
    var unit         by remember { mutableStateOf(initial?.unit ?: "") }
    var customUnit   by remember { mutableStateOf(initial?.unit?.takeIf { it !in unitMap[type].orEmpty() } ?: "") }


    var valueText by remember(initial) {
        mutableStateOf(
            if (initial != null && initial.type != bpLabel)
                initial.value?.toString() ?: ""
            else ""
        )
    }

    var systolicValueText by remember(initial) {
        mutableStateOf(
            if (initial?.type == bpLabel)
                initial.manualSystolic?.toString() ?: ""
            else ""
        )
    }
=======
    val df = remember { SimpleDateFormat("yyyy-MM-dd'T'HH:mm:ss", Locale.getDefault()) }

    /* ---- strings ---- */
    val saveLabel   = stringResource(R.string.save)
    val cancelLabel = stringResource(R.string.cancel)
    val inputErr    = stringResource(R.string.vital_input_error)
    val bpErr       = stringResource(R.string.bp_input_error)

    val dialogTitle     = stringResource(if (initial == null) R.string.add_vital else R.string.edit_vital)
    val selectTypeLabel = stringResource(R.string.select_type)
    val otherLabel      = stringResource(R.string.other)
    val specifyType     = stringResource(R.string.specify_type)
    val selectUnit      = stringResource(R.string.select_unit)
    val specifyUnit     = stringResource(R.string.specify_unit)
    val systolicLabel   = stringResource(R.string.systolic_value)
    val diastolicLabel  = stringResource(R.string.diastolic_value)
    val valueLabel      = stringResource(R.string.value_label)

    /* ---- local constants ---- */
    val bpLabel      = stringResource(R.string.blood_pressure)
    val glucoseLabel = stringResource(R.string.glucose)
    val cholLabel    = stringResource(R.string.cholesterol)

    val typeOptions = listOf(bpLabel, glucoseLabel, cholLabel, otherLabel)

    /* ---- state ---- */
    var typeExpanded by remember { mutableStateOf(false) }
    var type by remember { mutableStateOf(initial?.type ?: "") }
    var customType by remember { mutableStateOf(initial?.type?.takeIf { it !in typeOptions } ?: "") }

    val unitMap = mapOf(
        bpLabel to listOf("mmHg", "kPa"),
        glucoseLabel to listOf("mg/dL", "mmol/L"),
        cholLabel to listOf("mg/dL", "mmol/L")
    )
>>>>>>> 9e0a45da

    var unitExpanded by remember { mutableStateOf(false) }
    var unit by remember { mutableStateOf(initial?.unit ?: "") }
    var customUnit by remember {
        mutableStateOf(initial?.unit?.takeIf { initial.type == otherLabel || it !in unitMap[initial.type].orEmpty() } ?: "")
    }

<<<<<<< HEAD
    var error        by remember { mutableStateOf("") }


    LaunchedEffect(initial, type) {
        if (initial != null) {

            type = initial.type
            unit = initial.unit
            if (initial.type == bpLabel) {
                systolicValueText  = initial.manualSystolic?.toString() ?: ""
                diastolicValueText = initial.manualDiastolic?.toString() ?: ""
                valueText = ""
            } else {
                valueText = initial.value?.toString() ?: ""
                systolicValueText = ""
                diastolicValueText = ""
            }
            customType = initial.type.takeIf { it !in typeOptions } ?: ""
            customUnit = initial.unit.takeIf { it !in unitMap[type].orEmpty() } ?: ""
        } else {

            if (type == bpLabel) {
                valueText = ""

                if(unit.isBlank()) unit = unitMap[bpLabel]?.firstOrNull() ?: ""
            } else {
                systolicValueText = ""
                diastolicValueText = ""
            }
        }
        error = ""
    }


    AlertDialog(
        onDismissRequest = onCancel,
        containerColor = MaterialTheme.colorScheme.surface,
        tonalElevation = 0.dp,
        title            = { Text(dialogTitle) },
        text             = {
            Column {

                Box {
                    OutlinedButton(
                        onClick = { typeExpanded = true },
                        modifier = Modifier.fillMaxWidth()
                    ) {
                        val display = when {
                            type.isBlank()                  -> selectTypeLabel
                            type == otherLabel && customType.isNotBlank() -> customType
                            else                            -> type
                        }
                        Text(display)
                        Icon(Icons.Default.ArrowDropDown, contentDescription = null)
                    }
                    DropdownMenu(
                        expanded = typeExpanded,
                        onDismissRequest = { typeExpanded = false }
                    ) {
                        typeOptions.forEach { opt ->
                            DropdownMenuItem(text = { Text(opt) }, onClick = {
                                typeExpanded = false
                                type = opt
                                if (opt == otherLabel) customType = "" else customType = ""

                                if(opt != bpLabel && opt != otherLabel) unit = "" else if (opt == bpLabel && unit.isBlank()) unit = unitMap[bpLabel]?.firstOrNull() ?: ""
                                customUnit = ""
                            })
                        }
                    }
                }

                if (type == otherLabel) {
                    Spacer(Modifier.height(8.dp))
                    OutlinedTextField(
                        value = customType,
                        onValueChange = { customType = it },
                        label = { Text(specifyTypeLabel) },
                        modifier = Modifier.fillMaxWidth()
                    )
                }

                Spacer(Modifier.height(12.dp))


                if (type.isBlank()) {
                    OutlinedButton(onClick = {}, enabled = false, modifier = Modifier.fillMaxWidth()) {
                        Text(selectUnitLabel)
                        Icon(Icons.Default.ArrowDropDown, contentDescription = null)
                    }
                } else if (type != otherLabel) {
                    Box {
                        OutlinedButton(onClick = { unitExpanded = true }, modifier = Modifier.fillMaxWidth()) {
                            val displayUnit = when {
                                unit.isNotBlank() && unit != otherLabel -> unit
                                unit == otherLabel && customUnit.isNotBlank() -> customUnit
                                unit == otherLabel -> specifyUnitLabel
                                else -> selectUnitLabel
                            }
                            Text(displayUnit)
                            Icon(Icons.Default.ArrowDropDown, contentDescription = null)
                        }
                        DropdownMenu(expanded = unitExpanded, onDismissRequest = { unitExpanded = false }) {
                            (unitMap[type] ?: emptyList()).plus(otherLabel).forEach { opt ->
                                DropdownMenuItem(text = { Text(opt) }, onClick = {
                                    unitExpanded = false
                                    unit = opt
                                    if (opt == otherLabel) customUnit = "" else customUnit = ""
                                })
                            }
                        }
                    }
                    if (unit == otherLabel) {
                        Spacer(Modifier.height(8.dp))
                        OutlinedTextField(
                            value = customUnit,
                            onValueChange = { customUnit = it },
                            label = { Text(specifyUnitLabel) },
                            modifier = Modifier.fillMaxWidth()
                        )
                    }
                } else {
                    Spacer(Modifier.height(8.dp))
                    OutlinedTextField(
                        value = customUnit,
                        onValueChange = { customUnit = it; unit = otherLabel },
                        label = { Text(specifyUnitLabel) },
=======
    var valueText by remember { mutableStateOf(if (initial?.type != bpLabel) initial?.value?.toString() ?: "" else "") }
    var sysText   by remember { mutableStateOf(if (initial?.type == bpLabel) initial.manualSystolic?.toString() ?: "" else "") }
    var diaText   by remember { mutableStateOf(if (initial?.type == bpLabel) initial.manualDiastolic?.toString() ?: "" else "") }

    var error by remember { mutableStateOf("") }

    /* ---- UI ---- */
    AlertDialog(
        onDismissRequest = onCancel,
        title = { Text(dialogTitle) },
        text = {
            Column {
                /* type selector */
                Box {
                    OutlinedButton(onClick = { typeExpanded = true }, Modifier.fillMaxWidth()) {
                        val txt = when {
                            type.isBlank() -> selectTypeLabel
                            type == otherLabel && customType.isNotBlank() -> customType
                            type == otherLabel -> "$otherLabel (${specifyType.lowercase()})"
                            else -> type
                        }
                        Text(txt); Icon(Icons.Default.ArrowDropDown, null)
                    }
                    DropdownMenu(expanded = typeExpanded, onDismissRequest = { typeExpanded = false }) {
                        typeOptions.forEach { opt ->
                            DropdownMenuItem(text = { Text(opt) }, onClick = {
                                type = opt; typeExpanded = false; customType = ""; unit = ""; customUnit = ""; error = ""
                            })
                        }
                    }
                }
                if (type == otherLabel) {
                    Spacer(Modifier.height(8.dp))
                    OutlinedTextField(
                        customType,
                        { customType = it },
                        label = { Text(specifyType) },
                        isError = error.isNotEmpty() && customType.isBlank(),
>>>>>>> 9e0a45da
                        modifier = Modifier.fillMaxWidth()
                    )
                }

                Spacer(Modifier.height(12.dp))
<<<<<<< HEAD


                if (type == bpLabel) {
                    OutlinedTextField(
                        value = systolicValueText,
                        onValueChange = { systolicValueText = it ; error = "" },
                        label = { Text(systolicLabel) },
                        isError = error.isNotEmpty(),

                        keyboardOptions = KeyboardOptions(keyboardType = KeyboardType.Decimal),
                        singleLine = true,
                        modifier = Modifier.fillMaxWidth()
                    )
                    Spacer(Modifier.height(8.dp))
                    OutlinedTextField(
                        value = diastolicValueText,
                        onValueChange = { diastolicValueText = it ; error = "" },
                        label = { Text(diastolicLabel) },
                        isError = error.isNotEmpty(),

                        keyboardOptions = KeyboardOptions(keyboardType = KeyboardType.Decimal),
                        singleLine = true,
                        modifier = Modifier.fillMaxWidth()
                    )
                } else if (type.isNotBlank()) {
                    OutlinedTextField(
                        value = valueText,
                        onValueChange = { valueText = it ; error = "" },
                        label = { Text(valueLabel) },
                        isError = error.isNotEmpty(),

                        keyboardOptions = KeyboardOptions(keyboardType = KeyboardType.Decimal),
                        singleLine = true,
                        modifier = Modifier.fillMaxWidth()
                    )
=======

                /* unit selector */
                if (type.isNotBlank()) {
                    if (type != otherLabel) {
                        val opts = unitMap[type] ?: emptyList()
                        Box {
                            OutlinedButton(onClick = { unitExpanded = true }, Modifier.fillMaxWidth()) {
                                val txt = when {
                                    unit.isBlank() -> selectUnit
                                    unit == otherLabel && customUnit.isNotBlank() -> customUnit
                                    unit == otherLabel -> "$otherLabel (${specifyUnit.lowercase()})"
                                    else -> unit
                                }
                                Text(txt); Icon(Icons.Default.ArrowDropDown, null)
                            }
                            DropdownMenu(expanded = unitExpanded, onDismissRequest = { unitExpanded = false }) {
                                opts.plus(otherLabel).forEach { opt ->
                                    DropdownMenuItem(text = { Text(opt) }, onClick = {
                                        unit = opt; unitExpanded = false; if (opt != otherLabel) customUnit = ""
                                    })
                                }
                            }
                        }
                        if (unit == otherLabel) {
                            Spacer(Modifier.height(8.dp))
                            OutlinedTextField(
                                customUnit,
                                { customUnit = it },
                                label = { Text(specifyUnit) },
                                isError = error.isNotEmpty() && customUnit.isBlank(),
                                modifier = Modifier.fillMaxWidth()
                            )
                        }
                    } else { /* type == Other (custom) */
                        Spacer(Modifier.height(8.dp))
                        OutlinedTextField(
                            customUnit,
                            { customUnit = it; unit = otherLabel },
                            label = { Text(specifyUnit) },
                            modifier = Modifier.fillMaxWidth()
                        )
                    }
                }

                Spacer(Modifier.height(12.dp))

                when (type) {
                    bpLabel -> {
                        OutlinedTextField(
                            sysText,
                            { sysText = it.filter { c -> c.isDigit() || c == '.' } },
                            label = { Text(systolicLabel) },
                            keyboardOptions = KeyboardOptions(keyboardType = KeyboardType.Decimal),
                            singleLine = true,
                            modifier = Modifier.fillMaxWidth()
                        )
                        Spacer(Modifier.height(8.dp))
                        OutlinedTextField(
                            diaText,
                            { diaText = it.filter { c -> c.isDigit() || c == '.' } },
                            label = { Text(diastolicLabel) },
                            keyboardOptions = KeyboardOptions(keyboardType = KeyboardType.Decimal),
                            singleLine = true,
                            modifier = Modifier.fillMaxWidth()
                        )
                    }
                    glucoseLabel, cholLabel -> {
                        OutlinedTextField(
                            valueText,
                            { valueText = it.filter { c -> c.isDigit() || c == '.' } },
                            label = { Text(valueLabel) },
                            keyboardOptions = KeyboardOptions(keyboardType = KeyboardType.Decimal),
                            singleLine = true,
                            modifier = Modifier.fillMaxWidth()
                        )
                    }
>>>>>>> 9e0a45da
                }

                if (error.isNotEmpty()) {
                    Spacer(Modifier.height(8.dp))
                    Text(error, color = MaterialTheme.colorScheme.error)
                }
            }
        },
        confirmButton = {
            TextButton(onClick = {
<<<<<<< HEAD
                val finalType = if (type == otherLabel) customType.trim() else type
                val finalUnit = when {
                    type == otherLabel            -> customUnit.trim()
                    unit == otherLabel            -> customUnit.trim()
                    type == bpLabel && unit.isBlank() -> unitMap[bpLabel]?.firstOrNull() ?: ""
                    unit.isBlank() -> ""
                    else                          -> unit
                }
                val now = df.format(Date())
                var vitalToSave: VitalSign? = null

                if (finalType.isBlank() || finalUnit.isBlank()) {
                    error = inputErrorTxt
                } else if (type == bpLabel) {
                    val systolicDbl = systolicValueText.toDoubleOrNull()
                    val diastolicDbl = diastolicValueText.toDoubleOrNull()

                    if (systolicDbl == null || diastolicDbl == null) {
                        error = bpInputErrorTxt
                    } else {
                        vitalToSave = VitalSign(
                            id              = initial?.id,
                            userId          = userId ?: "",
                            type            = finalType,
                            value           = systolicDbl,
                            unit            = finalUnit,
                            timestamp       = now,
                            manualSystolic  = systolicDbl,
                            manualDiastolic = diastolicDbl
                        )
                    }
                } else {
                    val dbl = valueText.toDoubleOrNull()
                    if (dbl == null) {
                        error = inputErrorTxt
                    } else {
                        vitalToSave = VitalSign(
                            id              = initial?.id,
                            userId          = userId ?: "",
                            type            = finalType,
                            value           = dbl,
                            unit            = finalUnit,
                            timestamp       = now
                        )
                    }
                }

                vitalToSave?.let { onSave(it) }

            }) {
                Text(saveLabel)
            }
        },
        dismissButton = {
            TextButton(onClick = onCancel) {
                Text(cancelLabel)
            }
        }
=======
                /* validation + build object */
                val finalType = if (type == otherLabel) customType.trim() else type
                val finalUnit = if (unit == otherLabel) customUnit.trim() else unit

                val saved: VitalSign? = when (finalType) {
                    bpLabel -> {
                        val s = sysText.toDoubleOrNull()
                        val d = diaText.toDoubleOrNull()
                        if (s == null || d == null) { error = bpErr; null }
                        else VitalSign(
                            id = initial?.id,
                            userId = userId ?: "",
                            type = bpLabel,
                            value = s,
                            unit = finalUnit.ifBlank { "mmHg" },
                            timestamp = df.format(Date()),
                            manualSystolic = s,
                            manualDiastolic = d
                        )
                    }
                    glucoseLabel, cholLabel -> {
                        val v = valueText.toDoubleOrNull()
                        if (v == null) { error = inputErr; null }
                        else VitalSign(
                            id = initial?.id,
                            userId = userId ?: "",
                            type = finalType,
                            value = v,
                            unit = finalUnit.ifBlank { "mg/dL" },
                            timestamp = df.format(Date())
                        )
                    }
                    else -> { error = inputErr; null }
                }

                saved?.let { onSave(it) }
            }) { Text(saveLabel) }
        },
        dismissButton = { TextButton(onClick = onCancel) { Text(cancelLabel) } }
>>>>>>> 9e0a45da
    )
}<|MERGE_RESOLUTION|>--- conflicted
+++ resolved
@@ -1,6 +1,7 @@
 package com.example.phms.Screens
 
-<<<<<<< HEAD
+import com.example.phms.R
+import android.util.Log
 import androidx.compose.foundation.layout.Arrangement
 import androidx.compose.foundation.layout.Box
 import androidx.compose.foundation.layout.Column
@@ -14,11 +15,6 @@
 import androidx.compose.foundation.layout.padding
 import androidx.compose.foundation.layout.size
 import androidx.compose.foundation.layout.width
-=======
-import com.example.phms.R
-import android.util.Log
-import androidx.compose.foundation.layout.*
->>>>>>> 9e0a45da
 import androidx.compose.foundation.lazy.LazyColumn
 import androidx.compose.foundation.lazy.items
 import androidx.compose.foundation.shape.RoundedCornerShape
@@ -36,7 +32,7 @@
 import kotlinx.coroutines.launch
 import java.text.SimpleDateFormat
 import java.util.*
-import com.example.phms.*      // RetrofitClient, VitalAlertRequest, charts, etc.
+import com.example.phms.*
 import retrofit2.Response
 
 @OptIn(ExperimentalMaterial3Api::class)
@@ -47,80 +43,43 @@
     onSettingsClick: () -> Unit,
     vitalSignsViewModel: VitalSignsViewModel = viewModel()
 ) {
-<<<<<<< HEAD
-
-    val vitalsLabel     = stringResource(R.string.vitals)
-    val backLabel       = stringResource(R.string.back)
-    val addVitalDesc    = stringResource(R.string.add_vital)
-    val allLabel        = stringResource(R.string.all)
-    val bpLabel         = stringResource(R.string.blood_pressure)
-    val glucoseLabel    = stringResource(R.string.glucose)
-    val cholLabel       = stringResource(R.string.cholesterol)
-    val hrLabel         = stringResource(R.string.heart_rate)
-    val otherLabel      = stringResource(R.string.other)
-    val filterLabel     = stringResource(R.string.filter_by_type_label)
+    val vitalsLabel = stringResource(R.string.vitals)
+    val backLabel = stringResource(R.string.back)
+    val addVitalDesc = stringResource(R.string.add_vital)
+    val allLabel = stringResource(R.string.all)
+    val bpLabel = stringResource(R.string.blood_pressure)
+    val glucoseLabel = stringResource(R.string.glucose)
+    val cholLabel = stringResource(R.string.cholesterol)
+    val otherLabel = stringResource(R.string.other)
+    val filterLabel = stringResource(R.string.filter_by_type_label)
     val mostRecentLabel = stringResource(R.string.most_recent)
-    val noEntriesLabel  = stringResource(R.string.no_entries_yet)
-    val noRecentLabel   = stringResource(R.string.no_most_recent)
-    val editDesc        = stringResource(R.string.edit_vital)
-    val deleteDesc      = stringResource(R.string.delete)
-    val settingsLabel   = stringResource(R.string.settings)
-
+    val noEntriesLabel = stringResource(R.string.no_entries_yet)
+    val noRecentLabel = stringResource(R.string.no_most_recent)
+    val editDesc = stringResource(R.string.edit_vital)
+    val deleteDesc = stringResource(R.string.delete)
+    val settingsLabel = stringResource(R.string.settings)
     val realTimeDataLabel = stringResource(R.string.real_time_vitals_header)
     val manualEntriesLabel = stringResource(R.string.manual_entries_title)
-
-
-=======
-    /* ---------------- Strings ---------------- */
-    val vitalsLabel       = stringResource(R.string.vitals)
-    val backLabel         = stringResource(R.string.back)
-    val addVitalDesc      = stringResource(R.string.add_vital)
-    val allLabel          = stringResource(R.string.all)
-    val bpLabel           = stringResource(R.string.blood_pressure)
-    val glucoseLabel      = stringResource(R.string.glucose)
-    val cholLabel         = stringResource(R.string.cholesterol)
-    val otherLabel        = stringResource(R.string.other)
-    val filterLabel       = stringResource(R.string.filter_by_type_label)
-    val mostRecentLabel   = stringResource(R.string.most_recent)
-    val noEntriesLabel    = stringResource(R.string.no_entries_yet)
-    val noRecentLabel     = stringResource(R.string.no_most_recent)
-    val editDesc          = stringResource(R.string.edit_vital)
-    val deleteDesc        = stringResource(R.string.delete)
-    val settingsLabel     = stringResource(R.string.settings)
-    val realTimeDataLabel = stringResource(R.string.real_time_vitals_header)
-    val manualEntriesLabel = "Manual Entries"
-
-    /* ---------------- State ---------------- */
->>>>>>> 9e0a45da
+    val hrChartTitle = stringResource(R.string.chart_hr_title)
+    val glucoseChartTitle = stringResource(R.string.chart_glucose_title)
+    val cholesterolChartTitle = stringResource(R.string.chart_cholesterol_title)
+    val noVitalsDataLabel = stringResource(R.string.no_vitals_data)
+
     val scope = rememberCoroutineScope()
-    var vitals       by remember { mutableStateOf<List<VitalSign>>(emptyList()) }
-    var showDlg      by remember { mutableStateOf(false) }
-    var editing      by remember { mutableStateOf<VitalSign?>(null) }
+    var vitals by remember { mutableStateOf<List<VitalSign>>(emptyList()) }
+    var showDlg by remember { mutableStateOf(false) }
+    var editing by remember { mutableStateOf<VitalSign?>(null) }
     var selectedType by remember { mutableStateOf(allLabel) }
-    var expanded     by remember { mutableStateOf(false) }
+    var expanded by remember { mutableStateOf(false) }
     var latestByType by remember { mutableStateOf<VitalSign?>(null) }
-
-<<<<<<< HEAD
 
     val vitalHistory by vitalSignsViewModel.vitalHistory.collectAsState()
     val thresholds by vitalSignsViewModel.thresholds.collectAsState()
 
-
-
     LaunchedEffect(userId) {
         if (userId != null) vitals = VitalRepository.getVitals(userId)
     }
 
-=======
-    /* ---------------- View-Model flows ---------------- */
-    val vitalHistory  by vitalSignsViewModel.vitalHistory.collectAsState()
-    val thresholds    by vitalSignsViewModel.thresholds.collectAsState()
-
-    /* ---------------- Load manual entries ---------------- */
-    LaunchedEffect(userId) {
-        if (userId != null) vitals = VitalRepository.getVitals(userId)
-    }
->>>>>>> 9e0a45da
     LaunchedEffect(userId, selectedType) {
         latestByType = if (
             userId != null &&
@@ -131,37 +90,12 @@
         else null
     }
 
-<<<<<<< HEAD
-=======
-    /* ---------------- Chart data ---------------- */
     val df = remember { SimpleDateFormat("yyyy-MM-dd'T'HH:mm:ss", Locale.getDefault()) }
->>>>>>> 9e0a45da
 
     val heartRateData = remember(vitalHistory) {
         vitalHistory.mapNotNull { it.heartRate?.let { hr -> ChartDataPoint(it.timestampMs, hr) } }
     }
 
-    val bpData = remember(vitals) {
-        vitals.filter { it.type == bpLabel && it.manualSystolic != null && it.manualDiastolic != null }
-            .mapNotNull { v ->
-                df.parse(v.timestamp)?.time?.let {
-                    BPChartDataPoint(it, v.manualSystolic!!.toFloat(), v.manualDiastolic!!.toFloat())
-                }
-            }
-    }
-    val glucoseData = remember(vitals) {
-        vitals.filter { it.type == glucoseLabel && it.value != null }
-            .mapNotNull { v ->
-                df.parse(v.timestamp)?.time?.let { ChartDataPoint(it, v.value!!.toFloat()) }
-            }
-    }
-    val cholData = remember(vitals) {
-        vitals.filter { it.type == cholLabel && it.value != null }
-            .mapNotNull { v ->
-                df.parse(v.timestamp)?.time?.let { ChartDataPoint(it, v.value!!.toFloat()) }
-            }
-    }
-<<<<<<< HEAD
     val bpData = remember(vitalHistory) {
         vitalHistory.mapNotNull {
             if(it.bpSystolic != null && it.bpDiastolic != null)
@@ -170,12 +104,19 @@
         }
     }
 
-
-
-=======
-
-    /* ---------------- Filtered manual list ---------------- */
->>>>>>> 9e0a45da
+     val glucoseData = remember(vitals) {
+         vitals.filter { it.type == glucoseLabel && it.value != null }
+             .mapNotNull { v ->
+                 df.parse(v.timestamp)?.time?.let { ChartDataPoint(it, v.value!!.toFloat()) }
+             }
+     }
+     val cholData = remember(vitals) {
+         vitals.filter { it.type == cholLabel && it.value != null }
+             .mapNotNull { v ->
+                 df.parse(v.timestamp)?.time?.let { ChartDataPoint(it, v.value!!.toFloat()) }
+             }
+     }
+
     val filteredVitals by remember(vitals, selectedType) {
         derivedStateOf {
             when (selectedType) {
@@ -188,7 +129,6 @@
         }
     }
 
-    /* ---------------- helper: alert on manual save ---------------- */
     suspend fun sendAlertIfNeeded(v: VitalSign) {
         val (breachValue, threshold, isHigh) = when (v.type) {
             bpLabel -> {
@@ -232,19 +172,14 @@
                 )
             )
             if (!resp.isSuccessful)
-                Log.e("MANUAL_ALERT", "Alert failed ${resp.code()}")
+                Log.e("VitalSignAlert", "Manual alert failed: ${resp.code()} - ${resp.message()}")
+            else
+                Log.i("VitalSignAlert", "Manual alert sent successfully for ${v.type}.")
         } catch (e: Exception) {
-            Log.e("MANUAL_ALERT", "Alert error", e)
+            Log.e("VitalSignAlert", "Manual alert error", e)
         }
     }
 
-<<<<<<< HEAD
-
-=======
-    /* **************************************************************
-                               UI
-       ************************************************************** */
->>>>>>> 9e0a45da
     Scaffold(
         topBar = {
             TopAppBar(
@@ -263,14 +198,10 @@
         },
         floatingActionButton = {
             FloatingActionButton(
-<<<<<<< HEAD
                 onClick = {
                     editing = null
                     showDlg = true
                 },
-=======
-                onClick = { editing = null; showDlg = true },
->>>>>>> 9e0a45da
                 modifier = Modifier
                     .padding(bottom = 72.dp, end = 16.dp)
                     .navigationBarsPadding()
@@ -280,10 +211,6 @@
         },
         floatingActionButtonPosition = FabPosition.End
     ) { innerPadding ->
-<<<<<<< HEAD
-
-=======
->>>>>>> 9e0a45da
         LazyColumn(
             Modifier
                 .fillMaxSize()
@@ -292,7 +219,6 @@
             contentPadding = PaddingValues(vertical = 16.dp),
             verticalArrangement = Arrangement.spacedBy(16.dp)
         ) {
-            /* ----- Real-time section ----- */
             item {
                 Column {
                     Text(realTimeDataLabel, style = MaterialTheme.typography.headlineSmall)
@@ -300,7 +226,7 @@
 
                     SimpleLineChart(
                         modifier = Modifier.fillMaxWidth(),
-                        title = "Heart Rate (bpm)",
+                        title = hrChartTitle,
                         data = heartRateData,
                         highThreshold = thresholds.hrHigh,
                         lowThreshold = thresholds.hrLow,
@@ -318,7 +244,7 @@
 
                     SimpleLineChart(
                         modifier = Modifier.fillMaxWidth(),
-                        title = "Glucose (mg/dL)",
+                        title = glucoseChartTitle,
                         data = glucoseData,
                         highThreshold = thresholds.glucoseHigh,
                         lowThreshold = thresholds.glucoseLow,
@@ -327,7 +253,7 @@
 
                     SimpleLineChart(
                         modifier = Modifier.fillMaxWidth(),
-                        title = "Total Cholesterol (mg/dL)",
+                        title = cholesterolChartTitle,
                         data = cholData,
                         highThreshold = thresholds.cholesterolHigh,
                         lowThreshold = thresholds.cholesterolLow,
@@ -336,14 +262,12 @@
                 }
             }
 
-            /* ----- Manual entries header ----- */
             item {
                 Divider(Modifier.padding(vertical = 8.dp))
                 Text(manualEntriesLabel, style = MaterialTheme.typography.headlineSmall)
                 Spacer(Modifier.height(12.dp))
             }
 
-            /* ----- Filter row (HR removed) ----- */
             item {
                 Row(verticalAlignment = Alignment.CenterVertically) {
                     Text(filterLabel, style = MaterialTheme.typography.bodyMedium)
@@ -369,7 +293,6 @@
                 }
             }
 
-            /* ----- Most-recent card ----- */
             if (selectedType != allLabel && selectedType != otherLabel) {
                 item {
                     latestByType?.let { v ->
@@ -381,11 +304,12 @@
                             Column(Modifier.padding(16.dp)) {
                                 Text(mostRecentLabel, style = MaterialTheme.typography.titleSmall)
                                 Spacer(Modifier.height(4.dp))
-                                val display = if (v.type == bpLabel)
-                                    "${v.manualSystolic?.toInt()}/${v.manualDiastolic?.toInt()} ${v.unit}"
-                                else
-                                    "${v.value ?: ""} ${v.unit}"
-                                Text("${v.type}: $display", style = MaterialTheme.typography.bodyLarge)
+                                val valueDisplay =
+                                    if (v.type == bpLabel)
+                                        stringResource(R.string.bp_value_display, v.manualSystolic?.toInt() ?: 0, v.manualDiastolic?.toInt() ?: 0, v.unit)
+                                    else
+                                        stringResource(R.string.vital_value_display, v.value ?: "", v.unit)
+                                Text(stringResource(R.string.vital_display, v.type, valueDisplay), style = MaterialTheme.typography.bodyLarge)
                                 Spacer(Modifier.height(2.dp))
                                 Text(v.timestamp, style = MaterialTheme.typography.bodySmall)
                             }
@@ -394,11 +318,10 @@
                 }
             }
 
-            /* ----- Full manual list ----- */
             if (filteredVitals.isEmpty()) {
                 item {
                     val msg = if (vitalHistory.isEmpty() && vitals.isEmpty())
-                        "No vital signs data available."
+                        noVitalsDataLabel
                     else
                         noEntriesLabel
                     Text(msg, style = MaterialTheme.typography.bodyMedium)
@@ -413,16 +336,20 @@
                         ListItem(
                             headlineContent = { Text(v.type) },
                             supportingContent = {
-                                val d = if (v.type == bpLabel)
-                                    "${v.manualSystolic?.toInt()}/${v.manualDiastolic?.toInt()} ${v.unit}"
-                                else
-                                    "${v.value ?: ""} ${v.unit}"
-                                Text(d)
+                                val valueDisplay = if (v.type == bpLabel) {
+                                    stringResource(R.string.bp_value_display, v.manualSystolic?.toInt() ?: 0, v.manualDiastolic?.toInt() ?: 0, v.unit)
+                                } else {
+                                    stringResource(R.string.vital_value_display, v.value ?: "", v.unit)
+                                }
+                                Text(valueDisplay)
                             },
                             trailingContent = {
                                 Row {
-                                    IconButton(onClick = { editing = v; showDlg = true }) {
-                                        Icon(Icons.Default.Edit, editDesc)
+                                    IconButton(onClick = {
+                                        editing = v
+                                        showDlg = true
+                                    }) {
+                                        Icon(Icons.Default.Edit, contentDescription = editDesc)
                                     }
                                     IconButton(onClick = {
                                         scope.launch {
@@ -437,7 +364,7 @@
                                             }
                                         }
                                     }) {
-                                        Icon(Icons.Default.Delete, deleteDesc)
+                                        Icon(Icons.Default.Delete, contentDescription = deleteDesc)
                                     }
                                 }
                             }
@@ -452,210 +379,17 @@
                 }
             }
 
-<<<<<<< HEAD
-
-            item {
-                Column {
-
-                    Text(realTimeDataLabel, style = MaterialTheme.typography.headlineSmall)
-                    Spacer(Modifier.height(12.dp))
-
-
-                    SimpleLineChart(
-                        modifier = Modifier.fillMaxWidth(),
-                        title = stringResource(R.string.chart_hr_title),
-                        data = heartRateData,
-                        highThreshold = thresholds.hrHigh,
-                        lowThreshold = thresholds.hrLow,
-                        lineColor = ChartRed
-                    )
-
-
-                    BloodPressureChart(
-                        modifier = Modifier.fillMaxWidth(),
-                        data = bpData,
-                        sysHighThreshold = thresholds.bpSysHigh,
-                        sysLowThreshold = thresholds.bpSysLow,
-                        diaHighThreshold = thresholds.bpDiaHigh,
-                        diaLowThreshold = thresholds.bpDiaLow
-                    )
-
-
-
-                    SimpleLineChart(
-                        modifier = Modifier.fillMaxWidth(),
-                        title = stringResource(R.string.chart_glucose_title),
-                        data = glucoseData,
-                        highThreshold = thresholds.glucoseHigh,
-                        lowThreshold = thresholds.glucoseLow,
-                        lineColor = ChartOrange
-                    )
-
-
-                    SimpleLineChart(
-                        modifier = Modifier.fillMaxWidth(),
-                        title = stringResource(R.string.chart_cholesterol_title),
-                        data = cholesterolData,
-                        highThreshold = thresholds.cholesterolHigh,
-                        lowThreshold = thresholds.cholesterolLow,
-                        lineColor = ChartPurple
-                    )
-                }
-            }
-
-
-            item {
-                Divider(modifier = Modifier.padding(vertical = 8.dp))
-                Text(manualEntriesLabel, style = MaterialTheme.typography.headlineSmall)
-                Spacer(Modifier.height(12.dp))
-            }
-
-
-            item {
-                Row(verticalAlignment = Alignment.CenterVertically) {
-                    Text(filterLabel, style = MaterialTheme.typography.bodyMedium)
-                    Spacer(Modifier.width(8.dp))
-                    Box {
-                        OutlinedButton(onClick = { expanded = true }) {
-                            Text(selectedType)
-                            Icon(
-                                Icons.Default.ArrowDropDown,
-                                contentDescription = null,
-                                modifier = Modifier.size(20.dp)
-                            )
-                        }
-                        DropdownMenu(
-                            expanded = expanded,
-                            onDismissRequest = { expanded = false }
-                        ) {
-                            listOf(allLabel, bpLabel, glucoseLabel, cholLabel, hrLabel, otherLabel)
-                                .forEach { type ->
-                                    DropdownMenuItem(
-                                        text = { Text(type) },
-                                        onClick = {
-                                            selectedType = type
-                                            expanded = false
-                                        }
-                                    )
-                                }
-                        }
-                    }
-                }
-            }
-
-
-
-            if (selectedType != allLabel && selectedType != otherLabel) {
-                item {
-                    latestByType?.let { v ->
-                        ElevatedCard(
-                            modifier = Modifier.fillMaxWidth(),
-                            shape = RoundedCornerShape(0.dp),
-                            elevation = CardDefaults.elevatedCardElevation(4.dp)
-                        ) {
-                            Column(Modifier.padding(16.dp)) {
-                                Text(mostRecentLabel, style = MaterialTheme.typography.titleSmall)
-                                Spacer(Modifier.height(4.dp))
-
-                                val valueDisplay =
-                                    if (v.type == bpLabel)
-                                        stringResource(R.string.bp_value_display, v.manualSystolic?.toInt() ?: 0, v.manualDiastolic?.toInt() ?: 0, v.unit)
-                                    else
-                                        stringResource(R.string.vital_value_display, v.value ?: "", v.unit)
-                                Text(stringResource(R.string.vital_display, v.type, valueDisplay), style = MaterialTheme.typography.bodyLarge)
-                                Spacer(Modifier.height(2.dp))
-                                Text(v.timestamp, style = MaterialTheme.typography.bodySmall)
-                            }
-                        }
-                    } ?: Text(noRecentLabel, style = MaterialTheme.typography.bodyMedium)
-                }
-            }
-
-
-            if (filteredVitals.isEmpty()) {
-                item {
-                    if(vitalHistory.isEmpty()) {
-                        Text(stringResource(R.string.no_vitals_data), style = MaterialTheme.typography.bodyMedium)
-                    } else {
-                        Text(noEntriesLabel, style = MaterialTheme.typography.bodyMedium)
-                    }
-                }
-            } else {
-                items(filteredVitals, key = { it.id ?: UUID.randomUUID() }) { v ->
-                    ElevatedCard(
-                        modifier = Modifier.fillMaxWidth(),
-                        shape = RoundedCornerShape(0.dp),
-                        elevation = CardDefaults.elevatedCardElevation(2.dp)
-                    ) {
-                        ListItem(
-                            headlineContent   = { Text(v.type) },
-                            supportingContent = {
-
-                                val valueDisplay = if (v.type == bpLabel) {
-                                    stringResource(R.string.bp_value_display, v.manualSystolic?.toInt() ?: 0, v.manualDiastolic?.toInt() ?: 0, v.unit)
-                                } else {
-                                    stringResource(R.string.vital_value_display, v.value ?: "", v.unit)
-                                }
-                                Text(valueDisplay)
-                            },
-                            trailingContent   = {
-                                Row {
-                                    IconButton(onClick = {
-                                        editing = v
-                                        showDlg = true
-                                    }) {
-                                        Icon(Icons.Default.Edit, contentDescription = editDesc)
-                                    }
-                                    IconButton(onClick = {
-                                        scope.launch {
-                                            v.id?.let { id ->
-                                                if (VitalRepository.deleteVital(id)) {
-                                                    vitals = VitalRepository.getVitals(userId!!)
-                                                }
-                                            }
-                                        }
-                                    }) {
-                                        Icon(Icons.Default.Delete, contentDescription = deleteDesc)
-                                    }
-                                }
-                            }
-                        )
-                        Divider()
-                        Text(
-                            text = v.timestamp,
-                            style = MaterialTheme.typography.bodySmall,
-                            modifier = Modifier.padding(start = 16.dp, bottom = 8.dp, end = 16.dp)
-                        )
-                    }
-                }
-            }
-
-
-            item {
-                Spacer(Modifier.height(80.dp))
-            }
+            item { Spacer(Modifier.height(80.dp)) }
         }
     }
 
-
-=======
-            item { Spacer(Modifier.height(80.dp)) } // bottom padding
-        }
-    }
-
-    /* ---------------- Add / Edit dialog ---------------- */
->>>>>>> 9e0a45da
     if (showDlg) {
         VitalDialog(
             initial = editing,
-            userId  = userId,
-            onSave  = { newV ->
+            userId = userId,
+            onSave = { newV ->
                 scope.launch {
                     if (newV.id == null) VitalRepository.addVital(newV)
-<<<<<<< HEAD
-                    else                  VitalRepository.updateVital(newV)
-                    vitals = VitalRepository.getVitals(userId!!)
-=======
                     else VitalRepository.updateVital(newV)
 
                     vitals = VitalRepository.getVitals(userId!!)
@@ -664,8 +398,7 @@
                             VitalRepository.getLatestVital(userId, selectedType)
                         else null
 
-                    sendAlertIfNeeded(newV)   // <-- automatic emergency e-mail
->>>>>>> 9e0a45da
+                    sendAlertIfNeeded(newV)
                     showDlg = false
                 }
             },
@@ -674,13 +407,7 @@
     }
 }
 
-<<<<<<< HEAD
-
-=======
-/* ******************************************************************
-   VitalDialog  —  HR option removed
-   ****************************************************************** */
->>>>>>> 9e0a45da
+
 @OptIn(ExperimentalMaterial3Api::class)
 @Composable
 fun VitalDialog(
@@ -689,93 +416,27 @@
     onSave: (VitalSign) -> Unit,
     onCancel: () -> Unit
 ) {
-<<<<<<< HEAD
-
     val df = remember { SimpleDateFormat("yyyy-MM-dd'T'HH:mm:ss", Locale.getDefault()) }
 
-
-    val saveLabel        = stringResource(R.string.save)
-    val cancelLabel      = stringResource(R.string.cancel)
-    val inputErrorTxt    = stringResource(R.string.vital_input_error)
-    val bpInputErrorTxt  = stringResource(id = R.string.bp_input_error)
-    val dialogTitle      = stringResource(
-        if (initial == null) R.string.add_vital else R.string.edit_vital
-    )
-    val selectTypeLabel  = stringResource(R.string.select_type)
-    val otherLabel       = stringResource(R.string.other)
+    val saveLabel = stringResource(R.string.save)
+    val cancelLabel = stringResource(R.string.cancel)
+    val inputErrorTxt = stringResource(R.string.vital_input_error)
+    val bpInputErrorTxt = stringResource(R.string.bp_input_error)
+    val dialogTitle = stringResource(if (initial == null) R.string.add_vital else R.string.edit_vital)
+    val selectTypeLabel = stringResource(R.string.select_type)
+    val otherLabel = stringResource(R.string.other)
     val specifyTypeLabel = stringResource(R.string.specify_type)
-    val selectUnitLabel  = stringResource(R.string.select_unit)
+    val selectUnitLabel = stringResource(R.string.select_unit)
     val specifyUnitLabel = stringResource(R.string.specify_unit)
-    val systolicLabel    = stringResource(id = R.string.systolic_value)
-    val diastolicLabel   = stringResource(id = R.string.diastolic_value)
-    val valueLabel       = stringResource(R.string.value_label)
-
-
-
-    val bpLabel       = stringResource(R.string.blood_pressure)
-    val glucoseLabel  = stringResource(R.string.glucose)
-    val cholLabel     = stringResource(R.string.cholesterol)
-    val hrLabel       = stringResource(R.string.heart_rate)
-    val typeOptions   = listOf(bpLabel, glucoseLabel, cholLabel, hrLabel, otherLabel)
-
-    var typeExpanded  by remember { mutableStateOf(false) }
-    var type          by remember { mutableStateOf(initial?.type ?: "") }
-    var customType    by remember { mutableStateOf(initial?.type?.takeIf { it !in typeOptions } ?: "") }
-
-
-    val unitMap = mapOf(
-        bpLabel      to listOf("mmHg","kPa","cmH₂O","inHg"),
-        glucoseLabel to listOf("mg/dL","mmol/L","mg%","g/L"),
-        cholLabel    to listOf("mg/dL","mmol/L","mg%","g/L"),
-        hrLabel      to listOf("bpm","bps","Hz","cpm")
-    )
-    var unitExpanded by remember { mutableStateOf(false) }
-    var unit         by remember { mutableStateOf(initial?.unit ?: "") }
-    var customUnit   by remember { mutableStateOf(initial?.unit?.takeIf { it !in unitMap[type].orEmpty() } ?: "") }
-
-
-    var valueText by remember(initial) {
-        mutableStateOf(
-            if (initial != null && initial.type != bpLabel)
-                initial.value?.toString() ?: ""
-            else ""
-        )
-    }
-
-    var systolicValueText by remember(initial) {
-        mutableStateOf(
-            if (initial?.type == bpLabel)
-                initial.manualSystolic?.toString() ?: ""
-            else ""
-        )
-    }
-=======
-    val df = remember { SimpleDateFormat("yyyy-MM-dd'T'HH:mm:ss", Locale.getDefault()) }
-
-    /* ---- strings ---- */
-    val saveLabel   = stringResource(R.string.save)
-    val cancelLabel = stringResource(R.string.cancel)
-    val inputErr    = stringResource(R.string.vital_input_error)
-    val bpErr       = stringResource(R.string.bp_input_error)
-
-    val dialogTitle     = stringResource(if (initial == null) R.string.add_vital else R.string.edit_vital)
-    val selectTypeLabel = stringResource(R.string.select_type)
-    val otherLabel      = stringResource(R.string.other)
-    val specifyType     = stringResource(R.string.specify_type)
-    val selectUnit      = stringResource(R.string.select_unit)
-    val specifyUnit     = stringResource(R.string.specify_unit)
-    val systolicLabel   = stringResource(R.string.systolic_value)
-    val diastolicLabel  = stringResource(R.string.diastolic_value)
-    val valueLabel      = stringResource(R.string.value_label)
-
-    /* ---- local constants ---- */
-    val bpLabel      = stringResource(R.string.blood_pressure)
+    val systolicLabel = stringResource(R.string.systolic_value)
+    val diastolicLabel = stringResource(R.string.diastolic_value)
+    val valueLabel = stringResource(R.string.value_label)
+
+    val bpLabel = stringResource(R.string.blood_pressure)
     val glucoseLabel = stringResource(R.string.glucose)
-    val cholLabel    = stringResource(R.string.cholesterol)
-
+    val cholLabel = stringResource(R.string.cholesterol)
     val typeOptions = listOf(bpLabel, glucoseLabel, cholLabel, otherLabel)
 
-    /* ---- state ---- */
     var typeExpanded by remember { mutableStateOf(false) }
     var type by remember { mutableStateOf(initial?.type ?: "") }
     var customType by remember { mutableStateOf(initial?.type?.takeIf { it !in typeOptions } ?: "") }
@@ -785,162 +446,32 @@
         glucoseLabel to listOf("mg/dL", "mmol/L"),
         cholLabel to listOf("mg/dL", "mmol/L")
     )
->>>>>>> 9e0a45da
 
     var unitExpanded by remember { mutableStateOf(false) }
     var unit by remember { mutableStateOf(initial?.unit ?: "") }
     var customUnit by remember {
-        mutableStateOf(initial?.unit?.takeIf { initial.type == otherLabel || it !in unitMap[initial.type].orEmpty() } ?: "")
-    }
-
-<<<<<<< HEAD
-    var error        by remember { mutableStateOf("") }
-
-
-    LaunchedEffect(initial, type) {
-        if (initial != null) {
-
-            type = initial.type
-            unit = initial.unit
-            if (initial.type == bpLabel) {
-                systolicValueText  = initial.manualSystolic?.toString() ?: ""
-                diastolicValueText = initial.manualDiastolic?.toString() ?: ""
-                valueText = ""
-            } else {
-                valueText = initial.value?.toString() ?: ""
-                systolicValueText = ""
-                diastolicValueText = ""
-            }
-            customType = initial.type.takeIf { it !in typeOptions } ?: ""
-            customUnit = initial.unit.takeIf { it !in unitMap[type].orEmpty() } ?: ""
-        } else {
-
-            if (type == bpLabel) {
-                valueText = ""
-
-                if(unit.isBlank()) unit = unitMap[bpLabel]?.firstOrNull() ?: ""
-            } else {
-                systolicValueText = ""
-                diastolicValueText = ""
-            }
-        }
-        error = ""
-    }
-
+         mutableStateOf(initial?.unit?.takeIf { initial.type == otherLabel || it !in unitMap[initial.type].orEmpty() } ?: "")
+    }
+
+    var valueText by remember { mutableStateOf(initial?.takeIf { it.type != bpLabel }?.value?.toString() ?: "") }
+    var systolicValueText by remember { mutableStateOf(initial?.takeIf { it.type == bpLabel }?.manualSystolic?.toString() ?: "") }
+    var diastolicValueText by remember { mutableStateOf(initial?.takeIf { it.type == bpLabel }?.manualDiastolic?.toString() ?: "") }
+
+    var error by remember { mutableStateOf("") }
 
     AlertDialog(
         onDismissRequest = onCancel,
         containerColor = MaterialTheme.colorScheme.surface,
         tonalElevation = 0.dp,
-        title            = { Text(dialogTitle) },
-        text             = {
-            Column {
-
-                Box {
-                    OutlinedButton(
-                        onClick = { typeExpanded = true },
-                        modifier = Modifier.fillMaxWidth()
-                    ) {
-                        val display = when {
-                            type.isBlank()                  -> selectTypeLabel
-                            type == otherLabel && customType.isNotBlank() -> customType
-                            else                            -> type
-                        }
-                        Text(display)
-                        Icon(Icons.Default.ArrowDropDown, contentDescription = null)
-                    }
-                    DropdownMenu(
-                        expanded = typeExpanded,
-                        onDismissRequest = { typeExpanded = false }
-                    ) {
-                        typeOptions.forEach { opt ->
-                            DropdownMenuItem(text = { Text(opt) }, onClick = {
-                                typeExpanded = false
-                                type = opt
-                                if (opt == otherLabel) customType = "" else customType = ""
-
-                                if(opt != bpLabel && opt != otherLabel) unit = "" else if (opt == bpLabel && unit.isBlank()) unit = unitMap[bpLabel]?.firstOrNull() ?: ""
-                                customUnit = ""
-                            })
-                        }
-                    }
-                }
-
-                if (type == otherLabel) {
-                    Spacer(Modifier.height(8.dp))
-                    OutlinedTextField(
-                        value = customType,
-                        onValueChange = { customType = it },
-                        label = { Text(specifyTypeLabel) },
-                        modifier = Modifier.fillMaxWidth()
-                    )
-                }
-
-                Spacer(Modifier.height(12.dp))
-
-
-                if (type.isBlank()) {
-                    OutlinedButton(onClick = {}, enabled = false, modifier = Modifier.fillMaxWidth()) {
-                        Text(selectUnitLabel)
-                        Icon(Icons.Default.ArrowDropDown, contentDescription = null)
-                    }
-                } else if (type != otherLabel) {
-                    Box {
-                        OutlinedButton(onClick = { unitExpanded = true }, modifier = Modifier.fillMaxWidth()) {
-                            val displayUnit = when {
-                                unit.isNotBlank() && unit != otherLabel -> unit
-                                unit == otherLabel && customUnit.isNotBlank() -> customUnit
-                                unit == otherLabel -> specifyUnitLabel
-                                else -> selectUnitLabel
-                            }
-                            Text(displayUnit)
-                            Icon(Icons.Default.ArrowDropDown, contentDescription = null)
-                        }
-                        DropdownMenu(expanded = unitExpanded, onDismissRequest = { unitExpanded = false }) {
-                            (unitMap[type] ?: emptyList()).plus(otherLabel).forEach { opt ->
-                                DropdownMenuItem(text = { Text(opt) }, onClick = {
-                                    unitExpanded = false
-                                    unit = opt
-                                    if (opt == otherLabel) customUnit = "" else customUnit = ""
-                                })
-                            }
-                        }
-                    }
-                    if (unit == otherLabel) {
-                        Spacer(Modifier.height(8.dp))
-                        OutlinedTextField(
-                            value = customUnit,
-                            onValueChange = { customUnit = it },
-                            label = { Text(specifyUnitLabel) },
-                            modifier = Modifier.fillMaxWidth()
-                        )
-                    }
-                } else {
-                    Spacer(Modifier.height(8.dp))
-                    OutlinedTextField(
-                        value = customUnit,
-                        onValueChange = { customUnit = it; unit = otherLabel },
-                        label = { Text(specifyUnitLabel) },
-=======
-    var valueText by remember { mutableStateOf(if (initial?.type != bpLabel) initial?.value?.toString() ?: "" else "") }
-    var sysText   by remember { mutableStateOf(if (initial?.type == bpLabel) initial.manualSystolic?.toString() ?: "" else "") }
-    var diaText   by remember { mutableStateOf(if (initial?.type == bpLabel) initial.manualDiastolic?.toString() ?: "" else "") }
-
-    var error by remember { mutableStateOf("") }
-
-    /* ---- UI ---- */
-    AlertDialog(
-        onDismissRequest = onCancel,
         title = { Text(dialogTitle) },
         text = {
             Column {
-                /* type selector */
                 Box {
                     OutlinedButton(onClick = { typeExpanded = true }, Modifier.fillMaxWidth()) {
                         val txt = when {
                             type.isBlank() -> selectTypeLabel
                             type == otherLabel && customType.isNotBlank() -> customType
-                            type == otherLabel -> "$otherLabel (${specifyType.lowercase()})"
+                            type == otherLabel -> "$otherLabel (${specifyTypeLabel.lowercase()})"
                             else -> type
                         }
                         Text(txt); Icon(Icons.Default.ArrowDropDown, null)
@@ -948,7 +479,13 @@
                     DropdownMenu(expanded = typeExpanded, onDismissRequest = { typeExpanded = false }) {
                         typeOptions.forEach { opt ->
                             DropdownMenuItem(text = { Text(opt) }, onClick = {
-                                type = opt; typeExpanded = false; customType = ""; unit = ""; customUnit = ""; error = ""
+                                type = opt
+                                typeExpanded = false
+                                customType = ""
+                                unit = ""
+                                customUnit = ""
+                                error = ""
+                                if (opt == bpLabel) valueText = "" else { systolicValueText = ""; diastolicValueText = ""}
                             })
                         }
                     }
@@ -956,131 +493,98 @@
                 if (type == otherLabel) {
                     Spacer(Modifier.height(8.dp))
                     OutlinedTextField(
-                        customType,
-                        { customType = it },
-                        label = { Text(specifyType) },
-                        isError = error.isNotEmpty() && customType.isBlank(),
->>>>>>> 9e0a45da
+                        value = customType,
+                        onValueChange = { customType = it; error = "" },
+                        label = { Text(specifyTypeLabel) },
+                        isError = error.isNotEmpty() && customType.isBlank() && type == otherLabel,
                         modifier = Modifier.fillMaxWidth()
                     )
                 }
 
                 Spacer(Modifier.height(12.dp))
-<<<<<<< HEAD
-
-
-                if (type == bpLabel) {
-                    OutlinedTextField(
-                        value = systolicValueText,
-                        onValueChange = { systolicValueText = it ; error = "" },
-                        label = { Text(systolicLabel) },
-                        isError = error.isNotEmpty(),
-
-                        keyboardOptions = KeyboardOptions(keyboardType = KeyboardType.Decimal),
-                        singleLine = true,
-                        modifier = Modifier.fillMaxWidth()
-                    )
-                    Spacer(Modifier.height(8.dp))
-                    OutlinedTextField(
-                        value = diastolicValueText,
-                        onValueChange = { diastolicValueText = it ; error = "" },
-                        label = { Text(diastolicLabel) },
-                        isError = error.isNotEmpty(),
-
-                        keyboardOptions = KeyboardOptions(keyboardType = KeyboardType.Decimal),
-                        singleLine = true,
-                        modifier = Modifier.fillMaxWidth()
-                    )
-                } else if (type.isNotBlank()) {
-                    OutlinedTextField(
-                        value = valueText,
-                        onValueChange = { valueText = it ; error = "" },
-                        label = { Text(valueLabel) },
-                        isError = error.isNotEmpty(),
-
-                        keyboardOptions = KeyboardOptions(keyboardType = KeyboardType.Decimal),
-                        singleLine = true,
-                        modifier = Modifier.fillMaxWidth()
-                    )
-=======
-
-                /* unit selector */
+
                 if (type.isNotBlank()) {
                     if (type != otherLabel) {
                         val opts = unitMap[type] ?: emptyList()
                         Box {
-                            OutlinedButton(onClick = { unitExpanded = true }, Modifier.fillMaxWidth()) {
-                                val txt = when {
-                                    unit.isBlank() -> selectUnit
-                                    unit == otherLabel && customUnit.isNotBlank() -> customUnit
-                                    unit == otherLabel -> "$otherLabel (${specifyUnit.lowercase()})"
-                                    else -> unit
-                                }
-                                Text(txt); Icon(Icons.Default.ArrowDropDown, null)
-                            }
-                            DropdownMenu(expanded = unitExpanded, onDismissRequest = { unitExpanded = false }) {
-                                opts.plus(otherLabel).forEach { opt ->
-                                    DropdownMenuItem(text = { Text(opt) }, onClick = {
-                                        unit = opt; unitExpanded = false; if (opt != otherLabel) customUnit = ""
-                                    })
-                                }
-                            }
-                        }
-                        if (unit == otherLabel) {
+                             OutlinedButton(onClick = { unitExpanded = true }, Modifier.fillMaxWidth()) {
+                                 val txt = when {
+                                     unit.isBlank() -> selectUnitLabel
+                                     unit == otherLabel && customUnit.isNotBlank() -> customUnit
+                                     unit == otherLabel -> "$otherLabel (${specifyUnitLabel.lowercase()})"
+                                     else -> unit
+                                 }
+                                 Text(txt); Icon(Icons.Default.ArrowDropDown, null)
+                             }
+                             DropdownMenu(expanded = unitExpanded, onDismissRequest = { unitExpanded = false }) {
+                                 opts.plus(otherLabel).forEach { opt ->
+                                     DropdownMenuItem(text = { Text(opt) }, onClick = {
+                                         unit = opt
+                                         unitExpanded = false
+                                         if (opt != otherLabel) customUnit = ""
+                                         error = ""
+                                     })
+                                 }
+                             }
+                         }
+                         if (unit == otherLabel) {
                             Spacer(Modifier.height(8.dp))
-                            OutlinedTextField(
-                                customUnit,
-                                { customUnit = it },
-                                label = { Text(specifyUnit) },
-                                isError = error.isNotEmpty() && customUnit.isBlank(),
-                                modifier = Modifier.fillMaxWidth()
-                            )
-                        }
-                    } else { /* type == Other (custom) */
+                             OutlinedTextField(
+                                 value = customUnit,
+                                 onValueChange = { customUnit = it; error = "" },
+                                 label = { Text(specifyUnitLabel) },
+                                 isError = error.isNotEmpty() && customUnit.isBlank() && unit == otherLabel,
+                                 modifier = Modifier.fillMaxWidth()
+                             )
+                         }
+                    } else {
                         Spacer(Modifier.height(8.dp))
-                        OutlinedTextField(
-                            customUnit,
-                            { customUnit = it; unit = otherLabel },
-                            label = { Text(specifyUnit) },
-                            modifier = Modifier.fillMaxWidth()
-                        )
+                         OutlinedTextField(
+                             value = customUnit,
+                             onValueChange = { customUnit = it; unit = otherLabel; error = "" },
+                             label = { Text(specifyUnitLabel) },
+                             isError = error.isNotEmpty() && customUnit.isBlank(),
+                             modifier = Modifier.fillMaxWidth()
+                         )
                     }
                 }
 
                 Spacer(Modifier.height(12.dp))
 
-                when (type) {
-                    bpLabel -> {
-                        OutlinedTextField(
-                            sysText,
-                            { sysText = it.filter { c -> c.isDigit() || c == '.' } },
-                            label = { Text(systolicLabel) },
-                            keyboardOptions = KeyboardOptions(keyboardType = KeyboardType.Decimal),
-                            singleLine = true,
-                            modifier = Modifier.fillMaxWidth()
-                        )
-                        Spacer(Modifier.height(8.dp))
-                        OutlinedTextField(
-                            diaText,
-                            { diaText = it.filter { c -> c.isDigit() || c == '.' } },
-                            label = { Text(diastolicLabel) },
-                            keyboardOptions = KeyboardOptions(keyboardType = KeyboardType.Decimal),
-                            singleLine = true,
-                            modifier = Modifier.fillMaxWidth()
-                        )
-                    }
-                    glucoseLabel, cholLabel -> {
-                        OutlinedTextField(
-                            valueText,
-                            { valueText = it.filter { c -> c.isDigit() || c == '.' } },
-                            label = { Text(valueLabel) },
-                            keyboardOptions = KeyboardOptions(keyboardType = KeyboardType.Decimal),
-                            singleLine = true,
-                            modifier = Modifier.fillMaxWidth()
-                        )
-                    }
->>>>>>> 9e0a45da
-                }
+                 when (type) {
+                     bpLabel -> {
+                         OutlinedTextField(
+                             value = systolicValueText,
+                             onValueChange = { systolicValueText = it.filter { c -> c.isDigit() || c == '.' }; error = "" },
+                             label = { Text(systolicLabel) },
+                             keyboardOptions = KeyboardOptions(keyboardType = KeyboardType.Decimal),
+                             singleLine = true,
+                             isError = error.isNotEmpty() && systolicValueText.toDoubleOrNull() == null,
+                             modifier = Modifier.fillMaxWidth()
+                         )
+                         Spacer(Modifier.height(8.dp))
+                         OutlinedTextField(
+                             value = diastolicValueText,
+                             onValueChange = { diastolicValueText = it.filter { c -> c.isDigit() || c == '.' }; error = "" },
+                             label = { Text(diastolicLabel) },
+                             keyboardOptions = KeyboardOptions(keyboardType = KeyboardType.Decimal),
+                             singleLine = true,
+                             isError = error.isNotEmpty() && diastolicValueText.toDoubleOrNull() == null,
+                             modifier = Modifier.fillMaxWidth()
+                         )
+                     }
+                     glucoseLabel, cholLabel, otherLabel -> {
+                         OutlinedTextField(
+                             value = valueText,
+                             onValueChange = { valueText = it.filter { c -> c.isDigit() || c == '.' }; error = "" },
+                             label = { Text(valueLabel) },
+                             keyboardOptions = KeyboardOptions(keyboardType = KeyboardType.Decimal),
+                             singleLine = true,
+                             isError = error.isNotEmpty() && valueText.toDoubleOrNull() == null,
+                             modifier = Modifier.fillMaxWidth()
+                         )
+                     }
+                 }
 
                 if (error.isNotEmpty()) {
                     Spacer(Modifier.height(8.dp))
@@ -1090,105 +594,60 @@
         },
         confirmButton = {
             TextButton(onClick = {
-<<<<<<< HEAD
-                val finalType = if (type == otherLabel) customType.trim() else type
-                val finalUnit = when {
-                    type == otherLabel            -> customUnit.trim()
-                    unit == otherLabel            -> customUnit.trim()
-                    type == bpLabel && unit.isBlank() -> unitMap[bpLabel]?.firstOrNull() ?: ""
-                    unit.isBlank() -> ""
-                    else                          -> unit
-                }
-                val now = df.format(Date())
-                var vitalToSave: VitalSign? = null
-
-                if (finalType.isBlank() || finalUnit.isBlank()) {
-                    error = inputErrorTxt
-                } else if (type == bpLabel) {
-                    val systolicDbl = systolicValueText.toDoubleOrNull()
-                    val diastolicDbl = diastolicValueText.toDoubleOrNull()
-
-                    if (systolicDbl == null || diastolicDbl == null) {
-                        error = bpInputErrorTxt
-                    } else {
-                        vitalToSave = VitalSign(
-                            id              = initial?.id,
-                            userId          = userId ?: "",
-                            type            = finalType,
-                            value           = systolicDbl,
-                            unit            = finalUnit,
-                            timestamp       = now,
-                            manualSystolic  = systolicDbl,
-                            manualDiastolic = diastolicDbl
-                        )
-                    }
-                } else {
-                    val dbl = valueText.toDoubleOrNull()
-                    if (dbl == null) {
-                        error = inputErrorTxt
-                    } else {
-                        vitalToSave = VitalSign(
-                            id              = initial?.id,
-                            userId          = userId ?: "",
-                            type            = finalType,
-                            value           = dbl,
-                            unit            = finalUnit,
-                            timestamp       = now
-                        )
-                    }
-                }
-
-                vitalToSave?.let { onSave(it) }
-
-            }) {
-                Text(saveLabel)
-            }
-        },
-        dismissButton = {
-            TextButton(onClick = onCancel) {
-                Text(cancelLabel)
-            }
-        }
-=======
-                /* validation + build object */
                 val finalType = if (type == otherLabel) customType.trim() else type
                 val finalUnit = if (unit == otherLabel) customUnit.trim() else unit
 
+                if (finalType.isBlank()) {
+                    error = inputErrorTxt
+                    return@TextButton
+                }
+                 if (finalUnit.isBlank() && type != otherLabel) {
+                     if (type == bpLabel || type == glucoseLabel || type == cholLabel) {
+                         error = inputErrorTxt
+                         return@TextButton
+                     }
+                 } else if (finalUnit.isBlank() && type == otherLabel && customUnit.isBlank()) {
+                      error = inputErrorTxt
+                      return@TextButton
+                 }
+
                 val saved: VitalSign? = when (finalType) {
                     bpLabel -> {
-                        val s = sysText.toDoubleOrNull()
-                        val d = diaText.toDoubleOrNull()
-                        if (s == null || d == null) { error = bpErr; null }
+                        val s = systolicValueText.toDoubleOrNull()
+                        val d = diastolicValueText.toDoubleOrNull()
+                        if (s == null || d == null) { error = bpInputErrorTxt; null }
                         else VitalSign(
                             id = initial?.id,
                             userId = userId ?: "",
                             type = bpLabel,
                             value = s,
-                            unit = finalUnit.ifBlank { "mmHg" },
+                            unit = finalUnit.ifBlank { unitMap[bpLabel]?.firstOrNull() ?: "mmHg" },
                             timestamp = df.format(Date()),
                             manualSystolic = s,
                             manualDiastolic = d
                         )
                     }
-                    glucoseLabel, cholLabel -> {
+                    glucoseLabel, cholLabel, otherLabel -> {
                         val v = valueText.toDoubleOrNull()
-                        if (v == null) { error = inputErr; null }
+                        if (v == null) { error = inputErrorTxt; null }
                         else VitalSign(
                             id = initial?.id,
                             userId = userId ?: "",
                             type = finalType,
                             value = v,
-                            unit = finalUnit.ifBlank { "mg/dL" },
+                            unit = finalUnit.ifBlank { if (finalType == glucoseLabel || finalType == cholLabel) "mg/dL" else "" },
                             timestamp = df.format(Date())
                         )
                     }
-                    else -> { error = inputErr; null }
-                }
-
-                saved?.let { onSave(it) }
+                    else -> { error = inputErrorTxt; null }
+                }
+
+                saved?.let {
+                    error = ""
+                    onSave(it)
+                }
             }) { Text(saveLabel) }
         },
         dismissButton = { TextButton(onClick = onCancel) { Text(cancelLabel) } }
->>>>>>> 9e0a45da
     )
 }