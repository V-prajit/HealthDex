<?xml version="1.0" encoding="utf-8"?>
<manifest xmlns:android="http://schemas.android.com/apk/res/android"
    xmlns:tools="http://schemas.android.com/tools">

<<<<<<< HEAD
    <uses-permission android:name="android.permission.USE_BIOMETRIC" />
=======
    <uses-permission android:name="android.permission.INTERNET" />
>>>>>>> c7fda1b4

    <application
        android:allowBackup="true"
        android:dataExtractionRules="@xml/data_extraction_rules"
        android:fullBackupContent="@xml/backup_rules"
        android:icon="@mipmap/ic_launcher"
        android:label="@string/app_name"
        android:roundIcon="@mipmap/ic_launcher_round"
        android:supportsRtl="true"
        android:theme="@style/Theme.PHMS"
        android:usesCleartextTraffic="true"
        android:networkSecurityConfig="@xml/network_security_config"
        tools:targetApi="31">
        <activity
            android:name=".MainActivity"
            android:exported="true"
            android:label="@string/app_name"
            android:theme="@style/Theme.PHMS">
            <intent-filter>
                <action android:name="android.intent.action.MAIN" />

                <category android:name="android.intent.category.LAUNCHER" />
            </intent-filter>
        </activity>
    </application>

</manifest><|MERGE_RESOLUTION|>--- conflicted
+++ resolved
@@ -2,11 +2,9 @@
 <manifest xmlns:android="http://schemas.android.com/apk/res/android"
     xmlns:tools="http://schemas.android.com/tools">
 
-<<<<<<< HEAD
+    <uses-permission android:name="android.permission.INTERNET" />
+
     <uses-permission android:name="android.permission.USE_BIOMETRIC" />
-=======
-    <uses-permission android:name="android.permission.INTERNET" />
->>>>>>> c7fda1b4
 
     <application
         android:allowBackup="true"
