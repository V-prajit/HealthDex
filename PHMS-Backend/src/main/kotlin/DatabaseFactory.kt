--- conflicted
+++ resolved
@@ -1,11 +1,8 @@
 package com.example
 
-<<<<<<< HEAD
 import com.example.Vitals
 import com.example.Medications
 import com.example.Notes
-=======
->>>>>>> 613e421b
 import com.example.models.Users
 import com.example.models.Doctors
 import com.example.models.Appointments
@@ -18,11 +15,7 @@
        Database.connect("jdbc:sqlite:./data.db", driver = "org.sqlite.JDBC")
 
         transaction {
-<<<<<<< HEAD
-            SchemaUtils.create(Users, Notes, Vitals, Medications)
-=======
-            SchemaUtils.create(Users, Notes, Vitals, Doctors, Appointments, EmergencyContacts)
->>>>>>> 613e421b
+            SchemaUtils.create(Users, Notes, Vitals, Doctors, Appointments, EmergencyContacts, Medications)
         }
     }
 }